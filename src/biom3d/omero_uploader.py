--- conflicted
+++ resolved
@@ -170,11 +170,7 @@
     finally:
         proc.close()
         
-<<<<<<< HEAD
-def run(conn,dataset,path,wait):
-=======
 def run(conn,dataset,path,wait=-1):
->>>>>>> c0c5ca62
     if dataset and not conn.getObject('Dataset', dataset):
         print ('Dataset id not found: %s' % dataset)
         sys.exit(1)
@@ -218,10 +214,6 @@
         path=args.path,
         wait=args.wait
     )
-<<<<<<< HEAD
     conn.close()
     
-    # python -m omero_uploader --username USERNAME  --password PWD --hostname omero.igred.fr --dataset DATASET_ID  --path 'path_to_folder'
-=======
-    conn.close()
->>>>>>> c0c5ca62
+    # python -m omero_uploader --username USERNAME  --password PWD --hostname omero.igred.fr --dataset DATASET_ID  --path 'path_to_folder'