#!/usr/bin/env python
# -*- coding: utf-8 -*-

# Copyright (C) 2018 University of Dundee & Open Microscopy Environment.
# All rights reserved.
#
# This program is free software: you can redistribute it and/or modify
# it under the terms of the GNU Affero General Public License as
# published by the Free Software Foundation, either version 3 of the
# License, or (at your option) any later version.
#
# This program is distributed in the hope that it will be useful,
# but WITHOUT ANY WARRANTY; without even the implied warranty of
# MERCHANTABILITY or FITNESS FOR A PARTICULAR PURPOSE.  See the
# GNU Affero General Public License for more details.
#
# You should have received a copy of the GNU Affero General Public License
# along with this program.  If not, see <http://www.gnu.org/licenses/>.

"""
Sample code to import files and directories.

The OMERO session used for import is created using the standard OMERO CLI.
If a CLI session already exists it will be reused.

Remember to logout of any existing sessions if you want to import to a
different server!

This utility has several optional arguments, see --help for details.

Each of the remaining arguments will form a fileset:
- Files will be imported into single-file filesets
- Directories will be imported into a fileset containing all files in that
  directory

See http://www.openmicroscopy.org/community/viewtopic.php?f=6&t=8407
Uses code from
https://gitlab.com/openmicroscopy/incubator/omero-python-importer/-/blob/master/import.py
"""

import argparse
import locale
import os
import platform
import sys
import zipfile

import omero.clients
from omero.model import ChecksumAlgorithmI
from omero.model import NamedValue
from omero.model.enums import ChecksumAlgorithmSHA1160
from omero.rtypes import rstring, rbool
from omero_version import omero_version
from omero.callbacks import CmdCallbackI
from omero.gateway import BlitzGateway
from omero.clients import BaseClient
from ezomero import post_dataset

def get_files_for_fileset(fs_path):
    if os.path.isfile(fs_path):
        files = [fs_path]
    else:
        files = [os.path.join(fs_path, f)
                 for f in os.listdir(fs_path) if not f.startswith('.')]
    return files


def create_fileset(files):
    """Create a new Fileset from local files."""
    fileset = omero.model.FilesetI()
    for f in files:
        entry = omero.model.FilesetEntryI()
        entry.setClientPath(rstring(os.path.basename(f)))  # Set only the filename
        fileset.addFilesetEntry(entry)

    # Fill version info
    system, _, release, _, machine, _ = platform.uname()

    client_version_info = [
        NamedValue('omero.version', omero_version),
        NamedValue('os.name', system),
        NamedValue('os.version', release),
        NamedValue('os.architecture', machine)
    ]
    try:
        client_version_info.append(
            NamedValue('locale', locale.getdefaultlocale()[0]))
    except:
        pass

    upload = omero.model.UploadJobI()
    upload.setVersionInfo(client_version_info)
    fileset.linkJob(upload)
    return fileset


def create_settings():
    """Create ImportSettings and set some values."""
    settings = omero.grid.ImportSettings()
    settings.doThumbnails = rbool(True)
    settings.noStatsInfo = rbool(False)
    settings.userSpecifiedTarget = None
    settings.userSpecifiedName = None
    settings.userSpecifiedDescription = None
    settings.userSpecifiedAnnotationList = None
    settings.userSpecifiedPixels = None
    settings.checksumAlgorithm = ChecksumAlgorithmI()
    s = rstring(ChecksumAlgorithmSHA1160)
    settings.checksumAlgorithm.value = s
    return settings


def upload_files(proc, files, client):
    """Upload files to OMERO from local filesystem."""
    ret_val = []
    for i, fobj in enumerate(files):
        rfs = proc.getUploader(i)
        try:
            with open(fobj, 'rb') as f:
                print ('Uploading: %s' % fobj)
                offset = 0
                block = []
                rfs.write(block, offset, len(block))  # Touch
                while True:
                    block = f.read(1000 * 1000)
                    if not block:
                        break
                    rfs.write(block, offset, len(block))
                    offset += len(block)
                ret_val.append(client.sha1(fobj))
        finally:
            rfs.close()
    return ret_val


def assert_import(client, proc, files, wait):
    """Wait and check that we imported an image."""
    hashes = upload_files(proc, files, client)
    print ('Hashes:\n  %s' % '\n  '.join(hashes))
    handle = proc.verifyUpload(hashes)
    cb = CmdCallbackI(client, handle)

    # https://github.com/openmicroscopy/openmicroscopy/blob/v5.4.9/components/blitz/src/ome/formats/importer/ImportLibrary.java#L631
    if wait == 0:
        cb.close(False)
        return None
    if wait < 0:
        while not cb.block(2000):
            sys.stdout.write('.')
            sys.stdout.flush()
        sys.stdout.write('\n')
    else:
        cb.loop(wait, 1000)
    rsp = cb.getResponse()
    if isinstance(rsp, omero.cmd.ERR):
        #TODO more specific exception
        raise Exception(rsp)
    assert len(rsp.pixels) > 0
    return rsp


def full_import(client, fs_path, wait=-1):
    """Re-usable method for a basic import."""
    mrepo = client.getManagedRepository()
    files = get_files_for_fileset(fs_path)
    assert files, 'No files found: %s' % fs_path

    fileset = create_fileset(files)
    settings = create_settings()

    proc = mrepo.importFileset(fileset, settings)
    try:
        return assert_import(client, proc, files, wait)
    finally:
        proc.close()
        
def run(username, password, hostname, project, attachment=None, dataset_name=None, path=None, is_pred=False , wait=-1, session_id=None):
    dataset_id = project
    if session_id is not None:
        client = BaseClient(host=hostname, port=4064)
        client.joinSession(session_id)
        conn = BlitzGateway(client_obj=client)
    else:
        conn = BlitzGateway(username=username, passwd=password, host=hostname, port=4064)
        conn.connect()

    if project and not is_pred :
        # Get the dataset by ID
        dataset = conn.getObject("Dataset", project)
        dataset_name = dataset.getName()+"_trained"
        parent_project = dataset.listParents()
        if parent_project:
            project = parent_project[0].getId()
        else:
            project = None

    if path is not None :
        # create a new Omero Dataset
        dataset = post_dataset(conn,dataset_name, project)
        directory_path =str(path)    
        filees = get_files_for_fileset(directory_path)
        for fs_path in filees:
                print ('Importing: %s' % fs_path)
                rsp = full_import(conn.c, fs_path, wait)
                if rsp:
                    links = []
                    for p in rsp.pixels:
                        print ('Imported Image ID: %d' % p.image.id.val)
                        if dataset:
                            link = omero.model.DatasetImageLinkI()
                            link.parent = omero.model.DatasetI(dataset, False)
                            link.child = omero.model.ImageI(p.image.id.val, False)
                            links.append(link)
                    conn.getUpdateService().saveArray(links, conn.SERVICE_OPTS) 
        dataset_id = dataset


    if attachment is not None:
        if path is not None:
            logs_path = "./logs"
            last_folder_path = os.path.join(logs_path, "{}".format(attachment))
            zip_file_path = os.path.join(logs_path, "{}.zip".format(attachment))
            # Create a zip file excluding the "image" folder
            with zipfile.ZipFile(zip_file_path, 'w', zipfile.ZIP_DEFLATED) as zipf:
                for root, dirs, files in os.walk(last_folder_path):
                    # Exclude the "image" directory
                    if 'image' in dirs:
                        dirs.remove('image')
                    for file in files:
                        file_path = os.path.join(root, file)
                        arcname = os.path.relpath(file_path, start=last_folder_path)
                        zipf.write(file_path, arcname)

            print(f"Zipped folder (excluding 'image' folder): {zip_file_path}")    

        dataset = conn.getObject("Dataset", dataset_id)
        # Specify a local file e.g. could be result of some analysis
        file_to_upload = zip_file_path  if path is not None else attachment # This file should already exist

        # create the original file and file annotation (uploads the file etc.)

        print("\nCreating an OriginalFile and FileAnnotation")
        file_ann = conn.createFileAnnfromLocalFile(
            file_to_upload, mimetype="text/plain", desc=None)
        print("Attaching FileAnnotation to Dataset: ", "File ID:", file_ann.getId(), \
            ",", file_ann.getFile().getName(), "Size:", file_ann.getFile().getSize())
        dataset.linkAnnotation(file_ann)     # link it to dataset.
    conn.close()
    
if __name__ == '__main__':
    parser = argparse.ArgumentParser()
    parser.add_argument('--project', type=int, help=(
        'Add imported files to this Project ID (not valid when wait=-1)'))
    parser.add_argument('--wait', type=int, default=-1, help=(
        'Wait for this number of seconds for each import to complete. '
        '0: return immediately, -1: wait indefinitely (default)'))
    parser.add_argument('--dataset_name', default="Biom3d_pred",
        help='Name of the Omero dataset.')
    parser.add_argument('--path', 
        help='Files or directories')
    parser.add_argument('--username',
        help="User name")
    parser.add_argument('--password',
        help="Password")
    parser.add_argument('--hostname',
        help="Host name")
    parser.add_argument('--attachment', default=None,
        help="Attachment file")
    parser.add_argument('--is_pred', default=False,
        help="Whether it's a prediction or a training dataset.")
    parser.add_argument('--session_id', default=None,
        help="Omero Session id")
    args = parser.parse_args()
    
<<<<<<< HEAD

    run(args.username, args.password, args.hostname,
=======
    run(args.username, args.password, host=args.hostname,
>>>>>>> 1caff7e4
        project=args.project,
        dataset_name=args.dataset_name,
        path=args.path,
        wait=args.wait,
        attachment=args.attachment,
        is_pred=args.is_pred,
        session_id=args.session_id,
    )
    <|MERGE_RESOLUTION|>--- conflicted
+++ resolved
@@ -45,7 +45,6 @@
 import sys
 import zipfile
 
-import omero.clients
 from omero.model import ChecksumAlgorithmI
 from omero.model import NamedValue
 from omero.model.enums import ChecksumAlgorithmSHA1160
@@ -174,14 +173,14 @@
     finally:
         proc.close()
         
-def run(username, password, hostname, project, attachment=None, dataset_name=None, path=None, is_pred=False , wait=-1, session_id=None):
+def run(username, password, host, project, attachment=None, dataset_name=None, path=None, is_pred=False , wait=-1, session_id=None):
     dataset_id = project
     if session_id is not None:
-        client = BaseClient(host=hostname, port=4064)
+        client = BaseClient(host=host, port=4064)
         client.joinSession(session_id)
         conn = BlitzGateway(client_obj=client)
     else:
-        conn = BlitzGateway(username=username, passwd=password, host=hostname, port=4064)
+        conn = BlitzGateway(username=username, passwd=password, host=host, port=4064)
         conn.connect()
 
     if project and not is_pred :
@@ -272,12 +271,7 @@
         help="Omero Session id")
     args = parser.parse_args()
     
-<<<<<<< HEAD
-
-    run(args.username, args.password, args.hostname,
-=======
     run(args.username, args.password, host=args.hostname,
->>>>>>> 1caff7e4
         project=args.project,
         dataset_name=args.dataset_name,
         path=args.path,
