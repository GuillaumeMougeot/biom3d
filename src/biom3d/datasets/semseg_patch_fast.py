#---------------------------------------------------------------------------
# Dataset primitives for 3D segmentation dataset
# solution: patch approach with the whole dataset into memory 
#---------------------------------------------------------------------------

import os
import pickle
import numpy as np 
import torchio as tio
import random 
from torch.utils.data import Dataset
# from monai.data import CacheDataset
import pandas as pd 
# from tifffile import imread

from biom3d.utils import centered_pad, get_folds_train_test_df, adaptive_imread

#---------------------------------------------------------------------------
# utilities to random crops

def centered_crop(img, msk, center, crop_shape, margin=np.zeros(3)):
    """Do a crop, forcing the location voxel to be located in the center of the crop.
    
    Parameters
    ----------
    img : 
        Image data.
    msk : 
        Mask data.
    center : 
        Center voxel location for cropping.
    crop_shape : 
        Shape of the crop.
    margin : 
        Margin around the center location.
<<<<<<< HEAD

    Returns
    -------
    
        Cropped image and mask.
=======
    Returns
    -------
    crop_img : ndarray
        Cropped image data.
    crop_msk : ndarray
        Cropped mask data.
>>>>>>> 9b46061d
    """
    img_shape = np.array(img.shape)[1:]
    center = np.array(center)
    assert np.all(center>=0) and np.all(center<img_shape), "[Error] Center must be located inside the image. Center: {}, Image shape: {}".format(center, img_shape)
    crop_shape = np.array(crop_shape)
    margin = np.array(margin)
    
    # middle of the crop
    # start = np.maximum(0,center-crop_shape//2+margin).astype(int)
    start = (center-crop_shape//2+margin).astype(int)

    # assert that the end will not be out of the crop
    # start = start - np.maximum(start+crop_shape-img_shape, 0)

    # end = center+(crop_shape-crop_shape//2)
    end = start+crop_shape

    # we make sure that we are not out of the image shape
    start = np.maximum(0,start)
    
    idx = [slice(0,img.shape[0])]+list(slice(s[0], s[1]) for s in zip(start, end))
    idx = tuple(idx)
    
    crop_img = img[idx]
    crop_msk = msk[idx]
    return crop_img, crop_msk

def located_crop(img, msk, location, crop_shape, margin=np.zeros(3)):
    """Do a crop, forcing the location voxel to be located in the crop.
    
    Parameters
    ----------
    img : ndarray
        Image data.
    msk : ndarray
        Mask data.
    location : 
        Specific voxel location to include in the crop.
    crop_shape : 
        Shape of the crop.
    margin : 
        Margin around the location.
<<<<<<< HEAD

    Returns
    -------
    
        Cropped image and mask.
=======
    Returns
    -------
    crop_img : ndarray
        Cropped image data.
    crop_msk : ndarray
        Cropped mask data.
     
>>>>>>> 9b46061d
    """
    img_shape = np.array(img.shape)[1:]
    location = np.array(location)
    crop_shape = np.array(crop_shape)
    margin = np.array(margin)
    
    lower_bound = np.maximum(0,location-crop_shape+margin)
    higher_bound = np.maximum(lower_bound+1,np.minimum(location-margin, img_shape-crop_shape))
    start = np.random.randint(low=lower_bound, high=np.maximum(lower_bound+1,higher_bound))
    end = start+crop_shape
    
    idx = [slice(0,img.shape[0])]+list(slice(s[0], s[1]) for s in zip(start, end))
    idx = tuple(idx)
    
    crop_img = img[idx]
    crop_msk = msk[idx]
    return crop_img, crop_msk

def foreground_crop(img, msk, final_size, fg_margin, fg=None, use_softmax=True):
    """Do a foreground crop.
    
    Parameters
    ----------
    img : ndarray
        Image data.
    msk : ndarray
        Mask data.
    final_size : 
        Final size of the cropped image and mask.
    fg_margin : 
        Margin around the foreground location.
    fg : dict
        Foreground information.
    use_softmax : bool, optional
        If True, assumes softmax activation.
<<<<<<< HEAD

    Returns
    -------
    
        Cropped image and mask.
=======
    Returns
    -------
    img : ndarray
        Cropped image data, focused on the foreground region.
    msk : ndarray
        Cropped mask data, corresponding to the cropped image region.
>>>>>>> 9b46061d
    """
    if fg is not None and len(list(fg.keys()))>0:
        locations = fg[random.choice(list(fg.keys()))]
    else:
        if tuple(msk.shape)[0]==1:
            # then we consider that we don't have a one hot encoded label
            rnd_label = random.randint(1,msk.max() if msk.max()>0 else 1)
            locations = np.argwhere(msk[0] == rnd_label)
        else:
            # then we have a one hot encoded label
            rnd_label = random.randint(int(use_softmax),tuple(msk.shape)[0]-1)
            locations = np.argwhere(msk[rnd_label] == 1)

    if np.array(locations).size==0: # bug fix when having empty arrays 
        img, msk = random_crop(img, msk, final_size, force_in=False)
    else:
        center=random.choice(locations) # choose a random voxel of this label
        img, msk = centered_crop(img, msk, center, final_size, fg_margin)
    return img, msk

def centered_pad(img, final_size, msk=None):
    """
    centered pad an img and msk to fit the final_size
    """
    final_size = np.array(final_size)
    img_shape = np.array(img.shape[1:])
    
    start = (final_size-np.array(img_shape))//2
    start = start * (start > 0)
    end = final_size-(img_shape+start)
    end = end * (end > 0)
    
    pad = np.append([[0,0]], np.stack((start,end),axis=1), axis=0)
    pad_img = np.pad(img, pad, 'constant', constant_values=0)
    
    if msk is not None:
        pad_msk = np.pad(msk, pad, 'constant', constant_values=0)
        return pad_img, pad_msk
    else: 
        return pad_img

def random_crop(img, msk, crop_shape, force_in=True):
    """
    randomly crop a portion of size prop of the original image size.
    
    Parameters
    ----------
    img : ndarray
        Image data.
    msk : ndarray
        Mask data.
    crop_shape : 
        Shape of the crop.
    force_in : bool, optional
        If True, ensures the crop is fully within the image boundaries.
<<<<<<< HEAD

    Returns
    -------
    
        Cropped image and mask.
=======
    Returns
    -------
    crop_img : ndarray
        Cropped image data.
    crop_msk : ndarray
        Cropped mask data.
>>>>>>> 9b46061d
    """ 
    img_shape = np.array(img.shape)[1:]
    assert len(img_shape)==len(crop_shape),"[Error] Not the same dimensions! Image shape {}, Crop shape {}".format(img_shape, crop_shape)
    
    if force_in: # force the crop to be located in image shape range
        start = np.random.randint(0, np.maximum(1,img_shape-crop_shape))
        end = start+crop_shape
        
        idx = [slice(0,img.shape[0])]+list(slice(s[0], s[1]) for s in zip(start, end))
        idx = tuple(idx)
        
        crop_img = img[idx]
        crop_msk = msk[idx]
    else: # the crop will be chosen randomly and then padded if needed
        # the crop might be too small but will be padded with zeros
        start = np.random.randint(0, img_shape)
        crop_img, crop_msk = centered_crop(img=img, msk=msk, center=start, crop_shape=crop_shape)
        # pad if needed
        if np.any(np.array(crop_img.shape)[1:]-crop_shape)!=0:
            crop_img, crop_msk = centered_pad(img=crop_img, msk=crop_msk, final_size=crop_shape)

    return crop_img, crop_msk

def random_crop_pad(img, msk, final_size, fg_rate=0.33, fg_margin=np.zeros(3), fg=None, use_softmax=True):
    """
    random crop and pad if needed.
    
    Parameters
    ----------
    img : ndarray
        Image data.
    msk : ndarray
        Mask data.
    final_size : 
        Final size of the image and mask after cropping and padding.
    fg_rate : float, optional
        Probability of focusing the crop on the foreground.
    fg_margin : 
        Margin around the foreground location.
    fg : dict, optional
        Foreground information.
    use_softmax : bool, optional
        If True, assumes softmax activation;
<<<<<<< HEAD

    Returns
    -------
    
        Cropped and padded image and mask.
=======
    Returns
    -------
    img : ndarray
        Cropped and padded image data.
    msk : ndarray
        Cropped and padded mask data.
>>>>>>> 9b46061d
    """
    if type(img)==list: # then batch mode
        imgs, msks = [], []
        for i in range(len(img)):
            img_, msk_ = random_crop_pad(img[i], msk[i], final_size)
            imgs += [img_]
            msks += [msk_]
        return np.array(imgs), np.array(msks) # can convert to array as they should have now all the same shape
    
    # choose if using foreground centrered or random alignement
    force_fg = random.random()
    if fg_rate>0 and force_fg<fg_rate:
        img, msk = foreground_crop(img, msk, final_size, fg_margin, fg=fg, use_softmax=use_softmax)
    else:
        # or random crop
        img, msk = random_crop(img, msk, final_size, force_in=False)
        
    # pad if needed
    if np.any(np.array(img.shape)[1:]-final_size)!=0:
        img, msk = centered_pad(img=img, msk=msk, final_size=final_size)
    return img, msk

def random_crop_resize(img, msk, crop_scale, final_size, fg_rate=0.33, fg_margin=np.zeros(3)):
    """
    random crop and resize if needed.
    
    Parameters
    ----------
    img : ndarray
        Image data.
    msk : ndarray
        Mask data.
    crop_scale : >1
        Scale factor for the crop size.
    final_size : 
        Final size of the image and mask after cropping and resizing.
    fg_rate : float, optional
        Probability of focusing the crop on the foreground.
    fg_margin : 
        Margin around the foreground location.
<<<<<<< HEAD

    Returns
    -------
    
        Cropped and resized image and mask.
=======
    Returns
    -------
    img : ndarray
        Cropped and resized image data.
    msk : ndarray
        Cropped and resized mask data.
>>>>>>> 9b46061d
    """
    final_size = np.array(final_size)
        
    # determine crop shape
    max_crop_shape = np.round(final_size * crop_scale).astype(int)
    crop_shape = np.random.randint(final_size, max_crop_shape+1)
    
    # choose if using foreground centrered or random alignement
    force_fg = random.random()
    if fg_rate>0 and force_fg<fg_rate:
        rnd_label = random.randint(0,msk.shape[0]-1) # choose a random label
        
        locations = np.argwhere(msk[rnd_label] == 1)
        
        if locations.size==0: # bug fix when having empty arrays 
            img, msk = random_crop(img, msk, crop_shape)
        else:
            center=random.choice(locations) # choose a random voxel of this label
            img, msk = located_crop(img, msk, center, crop_shape, fg_margin)
    else:
        # or random crop
        img, msk = random_crop(img, msk, crop_shape)
    
    # resize if needed
    if np.any(np.array(img.shape)[1:]-final_size)>0:
        sub = tio.Subject(img=tio.ScalarImage(tensor=img), msk=tio.LabelMap(tensor=msk))
        sub = tio.Resize(final_size)(sub)
        img, msk = sub.img.tensor, sub.msk.tensor
    elif np.any(np.array(img.shape)[1:]-final_size)<0:
        img, msk = centered_pad(img, msk, final_size)
    return img, msk

#---------------------------------------------------------------------------

class LabelToLong:
    """
    Transform to convert label data to long (integer) type.
<<<<<<< HEAD
    """

=======
            
    Parameters
    ----------
    label_name : str
        Name of the label to be transformed.
        
    Returns
    -------
    subject : dict
        Dictionary with the label data converted to long (integer) type.
    """
>>>>>>> 9b46061d
    def __init__(self, label_name):
        """
        Parameters
        ----------
        label_name : str
            Name of the label to be transformed.
        """

        self.label_name = label_name
        
    def __call__(self, subject):
        if self.label_name in subject.keys():
            subject[self.label_name].set_data(subject[self.label_name].data.long())
        return subject

#---------------------------------------------------------------------------

class SemSeg3DPatchFast(Dataset):
    """
<<<<<<< HEAD
    with DataLoader
    Dataset class for semantic segmentation with 3D patches. Supports data augmentation and efficient loading.

=======
    Dataset class for semantic segmentation with 3D patches. Supports data augmentation and efficient loading.
    
>>>>>>> 9b46061d
    Parameters
    ----------
    img_dir : str
        Directory containing the image files.
    msk_dir : str
        Directory containing the mask files.
    batch_size : int
        Batch size for dataset sampling.
    patch_size : nd.array
        Size of the patches to be used.
    nbof_steps : int
        Number of steps (batches) per epoch.
    folds_csv : str, optional
        CSV file containing fold information for dataset splitting.
    fold : int, optional
        The current fold number for training/validation splitting.
    val_split : float, optional
        Proportion of data to be used for validation.
    train : bool, optional
        If True, use the dataset for training; otherwise, use it for validation.
    use_aug : bool, optional
        If True, apply data augmentation.
    aug_patch_size : nd.array, optional
        Patch size to use for augmented patches.
    fg_dir : str, optional
        Directory containing foreground information.
    fg_rate : float, optional
        Foreground rate, used to force foreground inclusion in patches.
    crop_scale : float, optional
        Scale factor for crop size during augmentation.
    load_data : bool, optional
        If True, load the entire dataset into memory.
    use_softmax : bool, optional
        If True, use softmax activation.
    """
    def __init__(
        self,
        img_dir,
        msk_dir,
        batch_size, 
        patch_size,
        nbof_steps,
        folds_csv  = None, 
        fold       = 0, 
        val_split  = 0.25,
        train      = True,
        use_aug    = True,
        aug_patch_size = None,
        fg_dir  = None,
        fg_rate = 0.33, # if > 0, force the use of foreground, needs to run some pre-computations (note: better use the foreground scheduler)
        crop_scale = 1.0, # if > 1, then use random_crop_resize instead of random_crop_pad
        load_data = False, # if True, loads the all dataset into computer memory (faster but more memory expensive)
        use_softmax = True,
        ):

        self.img_dir = img_dir
        self.msk_dir = msk_dir
        self.fg_dir = fg_dir

        self.batch_size = batch_size
        self.patch_size = patch_size
        self.aug_patch_size = aug_patch_size

        self.nbof_steps = nbof_steps

        self.load_data = load_data
        
        # get the training and validation names 
        if folds_csv is not None:
            df = pd.read_csv(folds_csv)
            trainset, testset = get_folds_train_test_df(df, verbose=False)

            self.fold = fold
            
            self.val_imgs = trainset[self.fold]
            del trainset[self.fold]
            self.train_imgs = []
            for i in trainset: self.train_imgs += i

        else: 
            all_set = sorted(os.listdir(img_dir))
            assert len(all_set) > 0, "[Error] Incorrect path for folder of images or your folder is empty."
            np.random.shuffle(all_set) # shuffle all_set
            val_split = np.round(val_split * len(all_set)).astype(int)
            if val_split == 0: val_split=1
            self.train_imgs = all_set[val_split:]
            self.val_imgs = all_set[:val_split]
            testset = []
        
        self.train = train
        if self.train:
            print("current fold: {}\n \
            length of the training set: {}\n \
            length of the validation set: {}\n \
            length of the testing set: {}".format(fold, len(self.train_imgs), len(self.val_imgs), len(testset)))

        self.fnames = self.train_imgs if self.train else self.val_imgs

        # print train and validation image names
        print("{} images: {}".format("Training" if self.train else "Validation", self.fnames))
        
        if self.load_data:
            print("Loading the whole dataset into computer memory...")
            def load_data(fnames, fg_dir=None):
                imgs_data = []
                msks_data = []
                fg_data   = []
                for idx in range(len(fnames)):
                    # file names
                    img_path = os.path.join(self.img_dir, fnames[idx])
                    msk_path = os.path.join(self.msk_dir, fnames[idx])

                    # load img and msks
                    imgs_data += [adaptive_imread(img_path)[0]]
                    msks_data += [adaptive_imread(msk_path)[0]]

                    # load foreground 
                    if fg_dir is not None:
                        fg_path = os.path.join(self.fg_dir, fnames[idx][:fnames[idx].find(".")]+'.pkl')
                        fg = pickle.load(open(fg_path, 'rb'))
                        fg_data += [fg]
                return imgs_data, msks_data, fg_data

            self.imgs_data, self.msks_data, self.fg_data = load_data(self.fnames, fg_dir=fg_dir)
            print("Done!")

        self.use_aug = use_aug

        if self.use_aug:
            ps = np.array(self.patch_size)

            # [aug] flipping probabilities
            flip_prop=ps.min()/ps
            flip_prop/=flip_prop.sum()

            # [aug] 'axes' for tio.RandomAnisotropy
            anisotropy_axes=tuple(np.arange(len(ps))[ps/ps.min()>3].tolist())
            if len(anisotropy_axes)==0:
                anisotropy_axes=tuple(np.arange(len(ps)).tolist())

            # [aug] 'degrees' for tio.RandomAffine
            if np.any(ps/ps.min()>3): # then use dummy_2d
                # norm = ps*3/ps.min()
                # softmax=np.exp(norm)/sum(np.exp(norm))
                # degrees=softmax.min()*90/softmax
                # degrees = 180*ps.min()/ps
                degrees = tuple(180 if p==ps.argmin() else 0 for p in range(len(ps)))
            else:
                degrees = (-45,45)
                # degrees = 90

            # [aug] 'cropping'
            # the affine transform is computed on bigger patches than the other transform
            # that's why we need to crop the patch after potential affine augmentation
            start = (np.array(self.aug_patch_size)-np.array(self.patch_size))//2
            end = self.aug_patch_size-(np.array(self.patch_size)+start)
            cropping = (start[0],end[0],start[1],end[1],start[2],end[2])
            
            # the foreground-crop-function forces the foreground to be in the center of the patch
            # so that, when doing the second centrering crop, the foreground is still present in the patch,
            # that's why there is a margin here
            # [DEPRECATED] 2023/05/22 Guillaume: this is not the case anymore, will be removed
            # self.fg_margin = start 
            self.fg_margin = np.zeros(len(patch_size))


            # self.transform = tio.Compose([
            #     # spatial augmentations
            #     # tio.RandomFlip(p=0.8, axes=(0), flip_probability=flip_prop[0]),
            #     # tio.RandomFlip(p=0.8, axes=(1), flip_probability=flip_prop[1]),
            #     # tio.RandomFlip(p=0.8, axes=(2), flip_probability=flip_prop[2]),
            #     # tio.RandomFlip(p=0.2, axes=(0,1,2)),
            #     # tio.RandomAnisotropy(p=0.25, axes=anisotropy_axes, downsampling=(1,2)),
            #     tio.RandomAffine(p=0.25, scales=(0.7,1.4), degrees=degrees, translation=0),
            #     tio.Crop(p=1, cropping=cropping),

            #     tio.RandomFlip(p=0.7, axes=(0,1,2)),
            #     # tio.RandomElasticDeformation(p=0.2, num_control_points=4, locked_borders=1),
            #     # tio.OneOf({
            #     #     tio.RandomAffine(scales=0.1, degrees=10, translation=0): 0.8,
            #     #     tio.RandomElasticDeformation(): 0.2,
            #     # }),
                

            #     # intensity augmentations
            #     # tio.RandomMotion(p=0.2),
            #     # tio.RandomGhosting(p=0.2),
            #     # tio.RandomSpike(p=0.15),
            #     tio.RandomBiasField(p=0.15, coefficients=0.2),
            #     tio.RandomBlur(p=0.2, std=(0.5,1.5)),
            #     tio.RandomNoise(p=0.2, std=(0,0.1)),
            #     # tio.RandomSwap(p=0.2, patch_size=ps//8),
            #     tio.RandomGamma(p=0.3, log_gamma=(-0.35,0.4)),
            # ])
            # separate rotation as it requires a bigger patch size
            self.rotate = tio.Compose([
                                 tio.RandomAffine(scales=0, degrees=degrees, translation=0, default_pad_value=0),
                                 tio.Crop(cropping=cropping),
                                 LabelToLong(label_name='msk')])
            self.transform = tio.Compose([
                # pre-cropping to aug_patch_size
                # tio.OneOf({
                #     tio.Compose([
                #                  tio.RandomAffine(scales=0, degrees=degrees, translation=0, default_pad_value=0),
                #                  tio.Crop(cropping=cropping),
                #                  LabelToLong(label_name='msk')
                #                 ]): 0.2,
                #     tio.Crop(cropping=cropping): 0.8,
                # }),

                tio.Compose([tio.RandomAffine(scales=(0.7,1.4), degrees=0, translation=0),
                             LabelToLong(label_name='msk')
                            ], p=0.2),

                # spatial augmentations
                tio.RandomAnisotropy(p=0.1, axes=anisotropy_axes, downsampling=(1,1.5)),
                # tio.RandomAffine(p=0.25, scales=(0.7,1.4), degrees=degrees, translation=0),
                # tio.Crop(cropping=cropping),
                tio.RandomFlip(p=1, axes=(0,1,2)),
                # tio.OneOf({
                #     tio.RandomAffine(scales=0.1, degrees=10, translation=0): 0.8,
                #     tio.RandomElasticDeformation(): 0.2,
                # }),

                # intensity augmentations
                # tio.RandomMotion(p=0.2),
                # tio.RandomGhosting(p=0.2),
                # tio.RandomSpike(p=0.15),
                tio.RandomBiasField(p=0.15, coefficients=0.2),
                tio.RandomBlur(p=0.2, std=(0.5,1)),
                tio.RandomNoise(p=0.2, std=(0,0.1)),
                tio.RandomSwap(p=0.2, patch_size=ps//8),
                tio.RandomGamma(p=0.3, log_gamma=(-0.35,0.4)),
                # LabelToFloat(label_name='msk')
            ])

        # self.fg_rate = fg_rate if self.train else 1
        self.fg_rate = fg_rate
        self.crop_scale = crop_scale 
        assert self.crop_scale >= 1, "[Error] crop_scale must be higher or equal to 1"

        self.use_softmax = use_softmax
        self.batch_idx = 0
    
    def set_fg_rate(self,value):
        """
        setter function for the foreground rate class parameter
        """
        self.fg_rate = value

    def _do_fg(self):
        """
        determines whether to force the foreground depending on the batch idx
        """
        return not self.batch_idx < round(self.batch_size * (1 - self.fg_rate))
    
    def _update_batch_idx(self):
        self.batch_idx += 1
        if self.batch_idx >= self.batch_size:
            self.batch_idx = 0
    
    def __len__(self):
        # return len(self.train_imgs) if self.training else len(self.val_imgs)
        return self.nbof_steps*self.batch_size
    
    def __getitem__(self, idx):

        if self.load_data:
            img = self.imgs_data[idx%len(self.imgs_data)]
            msk = self.msks_data[idx%len(self.msks_data)]
            if len(self.fg_data)>0: fg = self.fg_data[idx%len(self.fg_data)]
            else: fg = None
        else:
            # img_fname = np.random.choice(fnames)
            img_fname = self.fnames[idx%len(self.fnames)]
            
            # file names
            img_path = os.path.join(self.img_dir, img_fname)
            msk_path = os.path.join(self.msk_dir, img_fname)

            # read the images
            img = adaptive_imread(img_path)[0]
            msk = adaptive_imread(msk_path)[0]

            # read foreground data
            if self.fg_dir is not None:
                fg_path = os.path.join(self.fg_dir, img_fname[:img_fname.find(".")]+'.pkl')
                fg = pickle.load(open(fg_path, 'rb'))
            else:
                fg = None

        # random crop and pad
        # rotation augmentation requires a larger patch size
        do_rot = random.random() < 0.2 # rotation proba = 0.2 
        final_size = self.aug_patch_size if self.use_aug and do_rot else self.patch_size
        fg_margin = self.fg_margin if self.use_aug else np.zeros(3)
        if self.train and self.crop_scale > 1:
            img, msk = random_crop_resize(
                img,
                msk,
                crop_scale=self.crop_scale,
                final_size=final_size,
                fg_rate=self.fg_rate,
                fg_margin=fg_margin,
                )
        else:
            img, msk = random_crop_pad(
                img,
                msk,
                final_size=final_size,
                # fg_rate=self.fg_rate,
                fg_rate=int(self._do_fg()),
                fg_margin=fg_margin,
                fg = fg,
                use_softmax=self.use_softmax
                )
            self._update_batch_idx()

        # data augmentation
        if self.use_aug:
            sub = tio.Subject(img=tio.ScalarImage(tensor=img), msk=tio.LabelMap(tensor=msk))
            if do_rot: sub = self.rotate(sub)
            sub = self.transform(sub)
            img, msk = sub.img.tensor, sub.msk.tensor
        
            # to float for msk
            msk = msk.float()
        else:
            # convert mask to float for validation
            msk = msk.astype(float)
        
        return img, msk

#---------------------------------------------------------------------------<|MERGE_RESOLUTION|>--- conflicted
+++ resolved
@@ -33,20 +33,12 @@
         Shape of the crop.
     margin : 
         Margin around the center location.
-<<<<<<< HEAD
-
-    Returns
-    -------
-    
-        Cropped image and mask.
-=======
     Returns
     -------
     crop_img : ndarray
         Cropped image data.
     crop_msk : ndarray
         Cropped mask data.
->>>>>>> 9b46061d
     """
     img_shape = np.array(img.shape)[1:]
     center = np.array(center)
@@ -89,13 +81,6 @@
         Shape of the crop.
     margin : 
         Margin around the location.
-<<<<<<< HEAD
-
-    Returns
-    -------
-    
-        Cropped image and mask.
-=======
     Returns
     -------
     crop_img : ndarray
@@ -103,7 +88,6 @@
     crop_msk : ndarray
         Cropped mask data.
      
->>>>>>> 9b46061d
     """
     img_shape = np.array(img.shape)[1:]
     location = np.array(location)
@@ -139,20 +123,12 @@
         Foreground information.
     use_softmax : bool, optional
         If True, assumes softmax activation.
-<<<<<<< HEAD
-
     Returns
     -------
-    
-        Cropped image and mask.
-=======
-    Returns
-    -------
     img : ndarray
         Cropped image data, focused on the foreground region.
     msk : ndarray
         Cropped mask data, corresponding to the cropped image region.
->>>>>>> 9b46061d
     """
     if fg is not None and len(list(fg.keys()))>0:
         locations = fg[random.choice(list(fg.keys()))]
@@ -208,20 +184,12 @@
         Shape of the crop.
     force_in : bool, optional
         If True, ensures the crop is fully within the image boundaries.
-<<<<<<< HEAD
-
-    Returns
-    -------
-    
-        Cropped image and mask.
-=======
     Returns
     -------
     crop_img : ndarray
         Cropped image data.
     crop_msk : ndarray
         Cropped mask data.
->>>>>>> 9b46061d
     """ 
     img_shape = np.array(img.shape)[1:]
     assert len(img_shape)==len(crop_shape),"[Error] Not the same dimensions! Image shape {}, Crop shape {}".format(img_shape, crop_shape)
@@ -265,20 +233,12 @@
         Foreground information.
     use_softmax : bool, optional
         If True, assumes softmax activation;
-<<<<<<< HEAD
-
     Returns
     -------
-    
-        Cropped and padded image and mask.
-=======
-    Returns
-    -------
     img : ndarray
         Cropped and padded image data.
     msk : ndarray
         Cropped and padded mask data.
->>>>>>> 9b46061d
     """
     if type(img)==list: # then batch mode
         imgs, msks = [], []
@@ -319,20 +279,12 @@
         Probability of focusing the crop on the foreground.
     fg_margin : 
         Margin around the foreground location.
-<<<<<<< HEAD
-
     Returns
     -------
-    
-        Cropped and resized image and mask.
-=======
-    Returns
-    -------
     img : ndarray
         Cropped and resized image data.
     msk : ndarray
         Cropped and resized mask data.
->>>>>>> 9b46061d
     """
     final_size = np.array(final_size)
         
@@ -370,10 +322,6 @@
 class LabelToLong:
     """
     Transform to convert label data to long (integer) type.
-<<<<<<< HEAD
-    """
-
-=======
             
     Parameters
     ----------
@@ -385,7 +333,6 @@
     subject : dict
         Dictionary with the label data converted to long (integer) type.
     """
->>>>>>> 9b46061d
     def __init__(self, label_name):
         """
         Parameters
@@ -405,14 +352,8 @@
 
 class SemSeg3DPatchFast(Dataset):
     """
-<<<<<<< HEAD
-    with DataLoader
     Dataset class for semantic segmentation with 3D patches. Supports data augmentation and efficient loading.
-
-=======
-    Dataset class for semantic segmentation with 3D patches. Supports data augmentation and efficient loading.
-    
->>>>>>> 9b46061d
+    
     Parameters
     ----------
     img_dir : str
