"""Biom3d adaptation of nnUnet base model."""

from typing import Optional
import torch
from torch import nn

from biom3d.models.encoder_vgg import EncoderBlock, VGGEncoder
from biom3d.models.decoder_vgg_deep import VGGDecoder

#---------------------------------------------------------------------------
# 3D UNet with the previous encoder and decoder

class UNet(nn.Module):
    """
    A 3D UNet architecture utilizing VGG-style encoder and decoder blocks for volumetric (3D) image segmentation.
    
    The UNet model is a convolutional neural network for fast and precise segmentation of images. 
    This implementation incorporates VGG blocks for encoding and decoding, allowing for deep feature extraction
    and reconstruction, respectively. The model supports dynamic adjustment of pooling layers and class numbers,
    along with optional deep decoder usage and weight initialization from pre-trained checkpoints.
    
    :ivar VGGEncoder encoder: The encoder part of the UNet, responsible for downscaling and feature extraction.
    :ivar VGGDecoder decoder: The decoder part of the UNet, responsible for upscaling and constructing the segmentation map.
    """

    def __init__(
        self, 
        num_pools:list[int]=[5,5,5], 
        num_classes:int=1, 
        factor:int=32,
        encoder_ckpt:Optional[str] = None,
        model_ckpt:Optional[str] = None,
        use_deep:bool=True,
        in_planes:int = 1,
        flip_strides:bool = False,
        roll_strides:bool = True, #used for models trained before commit f2ac9ee (August 2023)
        ):
        """
        Unet initialization.
        
        Parameters
        ----------
        num_pools : list of int, default=[5,5,5]
            A list of integers defining the number of pooling layers for each dimension of the input.
        num_classes : int, default=1
            The number of classes for segmentation.
        factor : int, default=32
            The scaling factor for the number of channels in VGG blocks.
        encoder_ckpt : str, optional
            Path to a checkpoint file from which to load encoder weights.
        model_ckpt : str, optional
            Path to a checkpoint file from which to load the entire model's weights.
        use_deep : bool, default=True
            Flag to indicate whether to use a deep decoder.
        in_planes : int, default=1
            The number of input channels.
        flip_strides : bool, default=False
            Flag to flip strides to match encoder and decoder dimensions. Useful for ensuring dimensionality alignment.
        roll_strides : bool, default=True
            Whether to roll strides when computing pooling (used for backward compatibility for models trained before commit f2ac9ee (August 2023)).
        """
        super(UNet, self).__init__()
        self.encoder = VGGEncoder(
            EncoderBlock,
            num_pools=num_pools,
            factor=factor,
            in_planes=in_planes,
            flip_strides=flip_strides,
            roll_strides=roll_strides,
            )
        self.decoder = VGGDecoder(
            EncoderBlock,
            num_pools=num_pools,
            num_classes=num_classes,
            factor_e=factor,
            factor_d=factor,
            use_deep=use_deep,
            flip_strides=flip_strides,
            roll_strides=roll_strides,
            )

        # load encoder if needed
        if encoder_ckpt is not None:
            print("Load encoder weights from", encoder_ckpt)
            if torch.cuda.is_available():
                self.encoder.cuda()
            elif torch.backends.mps.is_available():
                self.encoder.to('mps')
            ckpt = torch.load(encoder_ckpt)
            if 'model' in ckpt.keys():
                # remove `module.` prefix
                state_dict = {k.replace("module.", ""): v for k, v in ckpt['model'].items()} 
                # remove `0.` prefix induced by the sequential wrapper
                state_dict = {k.replace("0.layers", "layers"): v for k, v in state_dict.items()} 
                # remove `backbone.` prefix induced by pretraining 
                state_dict = {k.replace("backbone.", ""): v for k, v in state_dict.items()}
                print(self.encoder.load_state_dict(state_dict, strict=False))
            elif 'teacher' in ckpt.keys():
                # remove `module.` prefix
                state_dict = {k.replace("module.", ""): v for k, v in ckpt['teacher'].items()}  
                # remove `backbone.` prefix induced by multicrop wrapper
                state_dict = {k.replace("backbone.", ""): v for k, v in state_dict.items()}
                print(self.encoder.load_state_dict(state_dict, strict=False))
            else:
                print("[Warning] the following encoder couldn't be loaded, wrong key:", encoder_ckpt)
        
        if model_ckpt is not None:
            self.load(model_ckpt)

    def freeze_encoder(self, freeze:bool=True)->None:
        """
        Freeze or unfreeze the encoder's weights based on the input flag.
        
        Parameters
        ----------
        freeze : bool, optional
            If True, the encoder's weights are frozen, otherwise they are unfrozen. Default is True.

        Returns
        -------
        None
        """
        if freeze:
            print("Freezing encoder weights...")
        else:
            print("Unfreezing encoder weights...")
        for l in self.encoder.parameters(): 
            l.requires_grad = not freeze
    
    def unfreeze_encoder(self)->None:
        """Unfreeze the encoder's weights. Convenience method calling `freeze_encoder` with `False`."""
        self.freeze_encoder(False)

    def load(self, model_ckpt:str)->None:
        """
        Load the model from checkpoint.

        The checkpoint dictionary must have a 'model' key with the saved model for value.

        Parameters
        ----------
        model_ckpt : str
            The path to the checkpoint file containing the model's weights.

        Returns
        -------
        None
        """
        print("Load model weights from", model_ckpt)
        if torch.cuda.is_available():
            self.cuda()
            device = torch.device('cuda')
        elif torch.backends.mps.is_available():
            self.to('mps')
            device = torch.device('mps')
        else:
            self.cpu()
            device = torch.device('cpu')
        ckpt = torch.load(model_ckpt, map_location=device)
        if 'encoder.last_layer.weight' in ckpt['model'].keys():
            del ckpt['model']['encoder.last_layer.weight']
        print(self.load_state_dict(ckpt['model'], strict=False))

<<<<<<< HEAD
    def forward(self, x:torch.Tensor)->torch.Tensor: 
        """
        Define the forward pass of the UNet model.
=======
    def forward(self, x): 
        """
        Defines the forward pass of the UNet model.
>>>>>>> e4a48652
        
        Parameters
        ----------
        x : torch.Tensor
            The input tensor representing the image to be segmented.
        
        Returns
        -------
        torch.Tensor
            The output segmentation map tensor.
        """
<<<<<<< HEAD
        # x is an image
=======
>>>>>>> e4a48652
        out = self.encoder(x)
        out = self.decoder(out)
        return out

#---------------------------------------------------------------------------<|MERGE_RESOLUTION|>--- conflicted
+++ resolved
@@ -161,15 +161,9 @@
             del ckpt['model']['encoder.last_layer.weight']
         print(self.load_state_dict(ckpt['model'], strict=False))
 
-<<<<<<< HEAD
     def forward(self, x:torch.Tensor)->torch.Tensor: 
         """
         Define the forward pass of the UNet model.
-=======
-    def forward(self, x): 
-        """
-        Defines the forward pass of the UNet model.
->>>>>>> e4a48652
         
         Parameters
         ----------
@@ -181,10 +175,6 @@
         torch.Tensor
             The output segmentation map tensor.
         """
-<<<<<<< HEAD
-        # x is an image
-=======
->>>>>>> e4a48652
         out = self.encoder(x)
         out = self.decoder(out)
         return out
