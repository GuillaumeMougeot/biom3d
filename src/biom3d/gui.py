#---------------------------------------------------------------------------
# Graphical User Interface for Biom3d
# WARNING: with this current version the remote access mode only work with a
# linux server.
# WARNING: this script is only meant to work as main script and not as a
# module. The imports are not included outside the __main__. 
# Content:
#  * Imports
#  * Constants definition
#  * Tkinter style definition
#  * ProxyJump helper class
#  * File dialog helper class
#  * Preprocess tab
#  * Training tab
#  * Predict tab
#  * [deprecated] Omero tab
#  * Tkinter mainloop
#---------------------------------------------------------------------------

# from tkinter import *
import tkinter as tk
from tkinter import LEFT, ttk, Tk, N, W, E, S, YES, IntVar, StringVar
from tkinter import filedialog
import paramiko
from stat import S_ISDIR, S_ISREG # for recursive download
import os 
import yaml
from sys import platform 
# if platform=='linux': # only import if linux because windows omero plugin requires Visual Studio Install which is too big
import argparse

from biom3d.config_default import CONFIG
from biom3d.preprocess import Preprocessing
from biom3d.auto_config import auto_config
from biom3d.utils import save_python_config
# the packages below are only needed for the local version of the GUI
# WARNING! the lines below must be commented when deploying the remote version,
# and uncommented when installing the local version.
from biom3d.pred import pred
from biom3d.builder import Builder
import biom3d.omero_pred
from biom3d.utils import load_python_config
from biom3d.train import train
import numpy as np
import torch
#----------------------------------------------------------------------------
# Constants 
# remote or local

REMOTE = False

# The option below is made to remove the 'start locally' button in the gui. This is
# useful for the deployment only in order to reduce the size of the 
# distribution we only allow remote access. 
LOCAL = False 

MAIN_DIR = "/home/biome/biom3d" # folder containing biom3d repository on server computer
TRANSPORT = False

# style
PADDING = "3 3 3 3"

FRAME_STYLE = 'white_style.TFrame'
LABELFRAME_STYLE = 'white_style.TLabelframe'
LABELFRAME_LABEL_STYLE = 'white_style.TLabelframe.Label'
BUTTON_STYLE = 'white_style.TButton'
ROOT_FRAME_STYLE = 'red_style.TFrame'
NOTEBOOK_STYLE = 'red_style.TNotebook'
NOTEBOOK_TAB_STYLE = 'red_style.TNotebook.Tab'

#----------------------------------------------------------------------------
# Styles 

def init_styles():

    white = "#FFFFFF"
    red = "#D09696"

    # Main style settings
    theme_style = ttk.Style()
    theme_style_list = ['TFrame', 'TLabel', 'TLabelframe', 'TLabelframe.Label', 'TButton', 'TNotebook', 'TNotebook.Tab', 'TCheckbutton', 'TPanedwindow']
    
    ## Background setup
    for i in range(len(theme_style_list)):
        theme_style.configure(theme_style_list[i],background=white)

    ## Frame setup
    # theme_style.configure('TFrame', paddind=)

    ## Notebook tab setup
    theme_style.configure('TNotebook.Tab', padding=[25,5], background=red)
    # expand: enlarge the tab size when selected
    theme_style.map('TNotebook.Tab', background=[("selected", white)], expand=[("selected", [1,1,1,0])])

    red_style = ttk.Style()
    red_style_name = 'red'
    red_style_list = ['TFrame','TNotebook', 'TButton']
    for i in range(len(red_style_list)):
        red_style_list[i] = red_style_name+'.'+red_style_list[i]
        red_style.configure(red_style_list[i], background=red)
    ## Notebook setup
    red_style.configure('red.TNotebook', tabmargins=[1, 0, 1, 0])

#----------------------------------------------------------------------------
# FTP utils

def ftp_put_file(ftp, localpath, remotepath):
    """
    put a file on a ftp client. Assert that the remetopath does not exist otherwise skip the copy.
    """
    try:
        print(ftp.stat(remotepath))
        print('file {} already exist'.format(remotepath))
    except:
        print("copying {} to {}".format(localpath, remotepath))
        ftp.put(localpath=localpath, remotepath=remotepath)

def ftp_put_folder(ftp, localpath, remotepath):
    """
    this function is recursive, if the folder contains subfolder it will call itself until leaf files. 
    """
    global REMOTE # must be defined to create folders 

    # create path to remote if needed
    REMOTE.exec_command("mkdir -p {}".format(remotepath))

    # copy each individual file to remote
    list_files = os.listdir(localpath)
    for i in range(len(list_files)):
        localpath_ = os.path.join(localpath, list_files[i])
        remotepath_ = remotepath+"/"+list_files[i]
        print("local", localpath_)
        print("remote", remotepath_)
        if os.path.isdir(localpath_):
            ftp_put_folder(ftp, localpath_, remotepath_)
        else:
            ftp_put_file(ftp, localpath_, remotepath_)

# from https://stackoverflow.com/questions/6674862/recursive-directory-download-with-paramiko
def ftp_get_folder(ftp, remotedir, localdir):
    """
    download folder through ftp 
    from https://stackoverflow.com/questions/6674862/recursive-directory-download-with-paramiko 
    """
    for entry in ftp.listdir_attr(remotedir):
        remotepath = remotedir + "/" + entry.filename
        localpath = os.path.join(localdir, entry.filename)
        mode = entry.st_mode
        if S_ISDIR(mode):
            try:
                os.mkdir(localpath)
            except OSError:     
                pass
            ftp_get_folder(ftp, remotepath, localpath)
        elif S_ISREG(mode):
            ftp.get(remotepath, localpath)

#----------------------------------------------------------------------------
# ProxyJump
# from https://stackoverflow.com/questions/42208655/paramiko-nest-ssh-session-to-another-machine-while-preserving-paramiko-function

import time
import socket     
from select import select                                                       


class ParaProxy(paramiko.proxy.ProxyCommand):                      
    def __init__(self, stdin, stdout, stderr):                             
        self.stdin = stdin                                                 
        self.stdout = stdout                                               
        self.stderr = stderr
        self.timeout = None
        self.channel = stdin.channel                                               

    def send(self, content):                                               
        try:                                                               
            self.stdin.write(content)                                      
        except IOError as exc:                                             
            raise socket.error("Error: {}".format(exc))                                                    
        return len(content)                                                

    def recv(self, size):                                                  
        try:
            buffer = b''
            start = time.time()

            while len(buffer) < size:
                select_timeout = self._calculate_remaining_time(start)
                ready, _, _ = select([self.stdout.channel], [], [],
                                     select_timeout)
                if ready and self.stdout.channel is ready[0]:
                      buffer += self.stdout.read(size - len(buffer))

        except socket.timeout:
            if not buffer:
                raise

        except IOError as e:
            return ""

        return buffer

    def _calculate_remaining_time(self, start):
        if self.timeout is not None:
            elapsed = time.time() - start
            if elapsed >= self.timeout:
                raise socket.timeout()
            return self.timeout - elapsed
        return None                                   

    def close(self):                                                       
        self.stdin.close()                                                 
        self.stdout.close()                                                
        self.stderr.close()
        self.channel.close()        

#----------------------------------------------------------------------------
# general utils

class Dict(dict):
    def __init__(self, *args, **kwargs): super().__init__(*args, **kwargs)
    def __getattr__(self, name): return self[name]
    def __setattr__(self, name, value): self[name] = value
    def __delattr__(self, name): del self[name]

def Dict_to_dict(cfg):
    """
    transform a Dict into a dict
    """
    ty = type(cfg)
    cfg = dict(cfg)
    for k,i in cfg.items():
        if type(i)==ty:
            cfg[k] = Dict_to_dict(cfg[k])
    return cfg

def save_config(path, cfg):
    """
    save a configuration in a yaml file.
    path must thus contains a yaml extension.
    example: path='logs/test.yaml'
    """
    cfg = Dict_to_dict(cfg)
    with open(path, "w") as f:
        yaml.dump(cfg, f, sort_keys=False)

def nested_dict_pairs_iterator(dic):
    ''' This function accepts a nested dictionary as argument
        and iterate over all values of nested dictionaries
        stolen from: https://thispointer.com/python-how-to-iterate-over-nested-dictionary-dict-of-dicts/ 
    '''
    # Iterate over all key-value pairs of dict argument
    for key, value in dic.items():
        # Check if value is of dict type
        if isinstance(value, dict) or isinstance(value, Dict):
            # If value is dict then iterate over all its values
            for pair in  nested_dict_pairs_iterator(value):
                yield [key, *pair]
        else:
            # If value is not dict type then yield the value
            yield [key, value]

def nested_dict_change_value(dic, key, value):
    """
    Change all value with a given key from a nested dictionary.
    """
    # Loop through all key-value pairs of a nested dictionary and change the value 
    for pairs in nested_dict_pairs_iterator(dic):
        if key in pairs:
            save = dic[pairs[0]]; i=1
            while i < len(pairs) and pairs[i]!=key:
                save = save[pairs[i]]; i+=1
            save[key] = value
    return dic

def popupmsg(msg):
    popup = tk.Tk()
    popup.wm_title("!")
    label = ttk.Label(popup, text=msg)
    #popup.geometry('300x100')
    popup.minsize(300,100)
    label.pack(pady=10, padx=10)
    B1 = ttk.Button(popup, text="Okay", command = popup.destroy)
    B1.pack(side="bottom",pady=10)
    popup.mainloop()
#----------------------------------------------------------------------------
# File dialog

class FileDialog(ttk.Frame):
    def __init__(self, *arg, mode='folder', textEntry="", **kw):
        super(FileDialog, self).__init__(*arg, **kw)
        assert mode in ['folder','file']

        self.filenameText = StringVar()
        self.set(textEntry)
        self.filename = ttk.Entry(self, textvariable=self.filenameText)
        self.filename.grid(column=1,row=1, sticky=(W,E))
        self.grid_columnconfigure(1, weight=1)

        self.command=self.openfolder if mode=='folder' else self.openfile
        self.button = ttk.Button(self,text="Browse", style="BW.TLabel", width=8, command=self.command)
        self.button.grid(column=2,row=1, sticky=(W), ipady=6, padx=5)

    def set(self, text):
        # Set text entry
        self.filenameText.set(text)

    def openfolder(self):
        text = filedialog.askdirectory(initialdir =  ".", title = "Select A Folder")
        self.filenameText.set(text)
    
    def openfile(self):
        text = filedialog.askopenfilename(initialdir =  ".", title = "Select A File")
        self.filenameText.set(text)
    
    def get(self):
        return self.filenameText.get()

#----------------------------------------------------------------------------
# Preprocess tab

class PreprocessFolderSelection(ttk.LabelFrame):
    def __init__(self, *arg, **kw):
        super(PreprocessFolderSelection, self).__init__(*arg, **kw)

        # Define elements
        ## image folder
        self.label1 = ttk.Label(self, text="Select the folder containing the raw images:", anchor="sw", background='white')
        self.img_dir = FileDialog(self, mode='folder', textEntry='D:/code/python/3dnucleus/data/img')

        ## mask folder
        self.label2 = ttk.Label(self, text="Select a folder containing the annotated masks:", anchor="sw", background='white')
        self.msk_dir = FileDialog(self, mode='folder', textEntry="D:/code/python/3dnucleus/data/msk")

        ## number of classes
        self.label3 = ttk.Label(self, text="Enter the number of classes:", anchor="sw", background='white')
        self.num_classes = IntVar(value=1)
        self.classes = ttk.Entry(self, textvariable=self.num_classes)

        ## Output folders for images
        self.label4 = ttk.Label(self, text="(Optional) Select a folder to store the new preprocessed images:", anchor="sw", background='white')
        self.img_outdir = FileDialog(self, mode='folder', textEntry="")
    
        ## Output folders for masks
        self.label5 = ttk.Label(self, text="(Optional) Select a folder to store the new preprocessed masks:", anchor="sw", background='white')
        self.msk_outdir = FileDialog(self, mode='folder', textEntry="")

        # Position elements
        self.label1.grid(column=0, row=0, sticky=W)
        self.img_dir.grid(column=0, row=1, sticky=(W,E))

        self.label2.grid(column=0,row=2, sticky=W)
        self.msk_dir.grid(column=0,row=3, sticky=(W,E))

        self.label3.grid(column=0,row=4, sticky=W)
        self.classes.grid(column=0,row=5, sticky=(W,E))

        self.label4.grid(column=0,row=6, sticky=W)
        self.img_outdir.grid(column=0,row=7, sticky=(W,E))

        self.label5.grid(column=0,row=8, sticky=W)
        self.msk_outdir.grid(column=0,row=9, sticky=(W,E))
        
        # Configure columns
        self.columnconfigure(0, weight=1)

        for i in range(10):
            self.rowconfigure(i, weight=1)
"""
class PreprocessTab(ttk.Frame):
    def __init__(self, *arg, **kw):
        super(PreprocessTab, self).__init__(*arg, **kw)

        # widget definition
        self.folder_selection = PreprocessFolderSelection(self, text="Local folder path configurations", padding=[10,10,10,10])
        self.button = ttk.Button(self, text="Start", command=self.preprocess)
        self.done_label = ttk.Label(self, text="", anchor="sw", background='white')

        ## send dataset to remote server
        if REMOTE:
            self.send_data_label = ttk.Label(self, text="To send the preprocessed dataset on the remote server: 1. define a unique name below, 2. press the button")
            self.send_data_name = StringVar(value="nucleus_0001")
            self.send_data_entry = ttk.Entry(self, textvariable=self.send_data_name)
            self.send_data_button = ttk.Button(self, text="Send data to remote server", command=self.send_data)
            self.send_data_finish = ttk.Label(self, text="")

        # widget placement
        self.folder_selection.grid(column=0,row=0,sticky=(N,W,E), pady=3)
        self.button.grid(column=0,row=1,sticky=(N,W,E))
        self.done_label.grid(column=0,row=2,sticky=(N,W,E))

        if REMOTE:
            self.send_data_label.grid(column=0, row=3, sticky=(W,E), pady=10)
            self.send_data_entry.grid(column=0, row=4, sticky=(W,E))
            self.send_data_button.grid(column=0, row=5, sticky=(W,E), pady=3)
            self.send_data_finish.grid(column=0, row=6, sticky=(W,E), pady=3)
    
        self.columnconfigure(0, weight=1)
        self.rowconfigure(0, weight=1)
        self.rowconfigure(1, weight=1)

        if REMOTE:
            for i in range(2,7):
                self.rowconfigure(i, weight=1)
    
    def preprocess(self):
        # set automatically the output directories if empty
        if self.folder_selection.img_outdir.get()=="":
            self.folder_selection.img_outdir.set(self.folder_selection.img_dir.get()+'_out')
        if self.folder_selection.msk_outdir.get()=="":
            self.folder_selection.msk_outdir.set(self.folder_selection.msk_dir.get()+'_out')

        Preprocessing(
            img_dir=self.folder_selection.img_dir.get(),
            msk_dir=self.folder_selection.msk_dir.get(),
            img_outdir=self.folder_selection.img_outdir.get(),
            msk_outdir=self.folder_selection.msk_outdir.get(),
            num_classes=self.folder_selection.num_classes.get()+1,
            remove_bg=False).run()
        if REMOTE:
            done_label_text = "Done preprocessing! You can send your dataset to the server before training."
        else:
            done_label_text = "Done preprocessing! You can start training."
        self.done_label.config(text=done_label_text)
    
    def send_data(self):
        ftp = REMOTE.open_sftp()

        # copy folders 
        remote_dir_img = "{}/data/{}/img_out".format(MAIN_DIR,self.send_data_name.get())
        remote_dir_msk = "{}/data/{}/msk_out".format(MAIN_DIR,self.send_data_name.get())
        ftp_put_folder(ftp, localpath=self.folder_selection.img_outdir.get(), remotepath=remote_dir_img)
        ftp_put_folder(ftp, localpath=self.folder_selection.msk_outdir.get(), remotepath=remote_dir_msk)

        self.send_data_finish.config(text="Data sent!")
"""
#----------------------------------------------------------------------------
# train tab

class TrainFolderSelection(ttk.LabelFrame):
    def __init__(self, preprocess_tab=None, *arg, **kw):
        super(TrainFolderSelection, self).__init__(*arg, **kw)

        # Define elements
        # use preprocessing values
        train_button_css = ttk.Style()
        train_button_css.configure("train_button.TLabel", background = '#CD5C5C', foreground = 'white', font=('Helvetica', 9), width = 30, borderwidth=3, focusthickness=7, relief='raised', focuscolor='none', anchor='c', height= 15)
        self.send_data_button = ttk.Button(self, text="Send Dataset",width=14,style="train_button.TLabel",  command=self.send_data)
        self.preprocess_tab = preprocess_tab

        ## image folder
        self.label1 = ttk.Label(self, text="Select the folder containing the images:", anchor="sw", background='white')
        ## mask folder
        self.label2 = ttk.Label(self, text="Select the folder containing the masks:", anchor="sw", background='white')

        if REMOTE:

            self.label0 = ttk.Label(self, text="Send a new Dataset :", anchor="sw", background='white')
            self.img_outdir = FileDialog(self, mode='folder', textEntry='/home/safarbatis/chocolate-factory/data/raw')        
            self.msk_outdir = FileDialog(self, mode='folder', textEntry="/home/safarbatis/chocolate-factory/data/seg")
            self.send_data_label = ttk.Label(self, text="Define a unique name below to your Dataset")
            self.send_data_name = StringVar(value="nucleus_0001")
            self.send_data_entry = ttk.Entry(self, textvariable=self.send_data_name)
            
            # get dataset list
            _,stdout,_ = REMOTE.exec_command('ls {}/data'.format(MAIN_DIR))
            self.data_list = [e.replace('\n','') for e in stdout.readlines()]
            # define the dropdown menu
            if(len(self.data_list) == 0):
                self.data_dir = StringVar(value="Empty")
            else:   
                self.data_dir = StringVar(value=self.data_list[0])
            
            self.data_dir_option_menu = ttk.OptionMenu(self, self.data_dir, self.data_dir.get(), *self.data_list, command= self.option_selected)
            
            
            self.label4 = ttk.Label(self, text="Select the Dataset to preprocess :", anchor="sw", background='white')
            self.data_dir.trace("w", self.option_selected)
            self.heheNotanUpdate()
    
          
        else:
            #self.img_outdir = FileDialog(self, mode='folder', textEntry='D:/code/python/3dnucleus/data/img_out')        
            #self.msk_outdir = FileDialog(self, mode='folder', textEntry="D:/code/python/3dnucleus/data/msk_out")
            # TODO: change this
            self.img_outdir = FileDialog(self, mode='folder', textEntry='/home/safarbatis/chocolate-factory/data/raw')        
            self.msk_outdir = FileDialog(self, mode='folder', textEntry="/home/safarbatis/chocolate-factory/data/seg")
        ## number of classes
        self.label3 = ttk.Label(self, text="Enter the number of classes:", anchor="sw", background='white')
        self.num_classes = IntVar(value=1)
        self.classes = ttk.Entry(self, width=5,textvariable=self.num_classes)

        # Position elements

        self.label1.grid(column=0, row=1, sticky=W, pady=5)
        
        if REMOTE:
            self.label0.grid(column=0,row=0, sticky=W, pady=2)
            self.img_outdir.grid(column=0, row=2, sticky=(W,E))
            self.label2.grid(column=0,row=3, sticky=W, pady=2)
            self.msk_outdir.grid(column=0,row=4, sticky=(W,E))
            self.send_data_label.grid(column=0, row=7, sticky=(W,E), pady=2)
            self.send_data_entry.grid(column=0, row=8, sticky=(W,E))
            self.send_data_button.grid(column=0, row=9, sticky=(E), ipady=5, pady=4)
            self.data_dir_option_menu.grid(column=0, row=10, pady=2)
            self.label4.grid(column=0,row=10, sticky=W, pady=2)
        else:
            self.img_outdir.grid(column=0, row=2, sticky=(W,E))
            self.label2.grid(column=0,row=3, sticky=W, pady=7)
            self.msk_outdir.grid(column=0,row=4, sticky=(W,E))

        self.label3.grid(column=0,row=5, sticky=W, pady=2)
        self.classes.grid(column=0,row=5)

        
        # Configure columns
        self.columnconfigure(0, weight=1)

        for i in range(7):
            self.rowconfigure(i, weight=1)
    def option_selected(self, *args):
        global selected_dataset
        selected_dataset = self.data_dir.get()
        print("Selected option:", selected_dataset)
        return selected_dataset
        """
    def _update_data_dir(self):
        update the names of image and mask directories
        base_name = "{}/data/{}/".format(MAIN_DIR, self.data_dir.get())
        #self.img_outdir.set(base_name + "img_out")
        #self.msk_outdir.set(base_name + "msk_out")
        """
    def heheNotanUpdate(self):
        # get updated dataset list from remote
        _, stdout, _ = REMOTE.exec_command('ls {}/data'.format(MAIN_DIR))
        self.data_list = [e.replace('\n','') for e in stdout.readlines()]

        # clear existing menu
        self.data_dir_option_menu['menu'].delete(0, 'end')

        # add new options to menu
        for option in self.data_list:
            self.data_dir_option_menu['menu'].add_command(
                label=option,
                command=lambda opt=option: self.data_dir.set(opt))

    def use_preprocessing(self):
        if REMOTE:
            # use remote dirs names
            
            # update the list of data directories
            _,stdout,_ = REMOTE.exec_command('ls {}/data'.format(MAIN_DIR))
            self.data_list = [e.replace('\n','') for e in stdout.readlines()]

            # update option menu list 
            self.data_dir_option_menu.set_menu(self.data_list[0], *self.data_list)
            
            self.data_dir.set(self.preprocess_tab.send_data_name.get())
            self._update_data_dir()
        else:
            self.img_outdir.set(self.preprocess_tab.folder_selection.img_outdir.get())
            self.msk_outdir.set(self.preprocess_tab.folder_selection.msk_outdir.get())

        self.num_classes.set(self.preprocess_tab.folder_selection.num_classes.get())
    
    def send_data(self):
        ftp = REMOTE.open_sftp()

        # copy folders 
        remote_dir_img = "{}/data/{}/img".format(MAIN_DIR,self.send_data_name.get())
        remote_dir_msk = "{}/data/{}/msk".format(MAIN_DIR,self.send_data_name.get())
        ftp_put_folder(ftp, localpath=self.img_outdir.get(), remotepath=remote_dir_img)
        ftp_put_folder(ftp, localpath=self.msk_outdir.get(), remotepath=remote_dir_msk)
        self.heheNotanUpdate()
        popupmsg("Data sent!")
        self.send_data_finish.config(text="Data sent!")

class ConfigFrame(ttk.LabelFrame):
    def __init__(self, train_folder_selection=None, *arg, **kw):
        super(ConfigFrame, self).__init__(*arg, **kw)

        # widgets definitions
        willy1 = ttk.Style()
        willy1.configure("auto_confing_button.TLabel", background = '#76D7C4', foreground = 'black', width = 45, borderwidth=3, focusthickness=7, focuscolor='red', relief="raised" , anchor='c')
        self.auto_config_button = ttk.Button(self, text="Preprocessing & Auto-configuration", style='train_button.TLabel',width = 45,command=self.auto_config)
        #self.img_outdir = train_folder_selection.img_outdir
        self.auto_config_finished = ttk.Label(self, text="")

        self.num_epochs_label = ttk.Label(self, text='Number of epochs:')
        self.num_epochs = IntVar(value=10)
        self.num_epochs_entry = ttk.Entry(self, width=4, textvariable=self.num_epochs)
        

        self.batch_size_label = ttk.Label(self, text='Batch size (int):')
        self.batch_size = IntVar(value=2)
        self.batch_size_entry = ttk.Entry(self, width=4, textvariable=self.batch_size)

        self.patch_size_label = ttk.Label(self, text='Patch size ([int int int]):')
        self.patch_size1 = StringVar(value="128")
        self.patch_size_entry1 = ttk.Entry(self, width=4, textvariable=self.patch_size1)
        self.patch_size2 = StringVar(value="128")
        self.patch_size_entry2 = ttk.Entry(self, width=4, textvariable=self.patch_size2)
        self.patch_size3 = StringVar(value="128")
        self.patch_size_entry3 = ttk.Entry(self, width=4, textvariable=self.patch_size3)
        self.patch_size = [int(self.patch_size1.get()), int(self.patch_size2.get()), int(self.patch_size3.get())]
       

        self.aug_patch_size_label = ttk.Label(self, text='Augmentation patch size ([int int int]):')
        self.aug_patch_size1 = StringVar(value="160")
        self.aug_patch_size_entry1 = ttk.Entry(self, width=4, textvariable=self.aug_patch_size1)
        self.aug_patch_size2 = StringVar(value="120")
        self.aug_patch_size_entry2 = ttk.Entry(self, width=4, textvariable=self.aug_patch_size2)
        self.aug_patch_size3 = StringVar(value="160")
        self.aug_patch_size_entry3 = ttk.Entry(self, width=4, textvariable=self.aug_patch_size3)
        self.aug_patch_size = [int(self.aug_patch_size1.get()), int(self.aug_patch_size2.get()), int(self.aug_patch_size3.get())]
        
        self.num_pools_label = ttk.Label(self, text='Number of pool in the U-Net model ([int int int]):')
        self.num_pools1 = StringVar(value="5")
        self.num_pools_entry1 = ttk.Entry(self, width=4, textvariable=self.num_pools1)
        self.num_pools2 = StringVar(value="5")
        self.num_pools_entry2 = ttk.Entry(self, width=4, textvariable=self.num_pools2)
        self.num_pools3 = StringVar(value="5")
        self.num_pools_entry3 = ttk.Entry(self, width=4, textvariable=self.num_pools3)
        self.num_pools = [int(self.num_pools1.get()), int(self.num_pools2.get()), int(self.num_pools3.get())]

        # place widgets
        self.auto_config_button.grid(column=0, row=0, columnspan=3 ,ipady=5, pady=2)
        self.auto_config_finished.grid(column=0, row=1, columnspan=2, sticky=(W,E))

        self.num_epochs_label.grid(column=0, row=2, sticky=(W,E))
        self.num_epochs_entry.grid(column=1, row=2, padx= 3, sticky=E)

        self.batch_size_label.grid(column=0, row=3, sticky=(W,E))
        self.batch_size_entry.grid(column=1, row=3, padx= 3, sticky=E)
        
        self.patch_size_label.grid(column=0, row=4, sticky=(W,E))
        self.patch_size_entry1.grid(column=1, row=4,padx= 3, sticky=E)
        self.patch_size_entry2.grid(column=2, row=4,padx= 3)
        self.patch_size_entry3.grid(column=3, row=4, padx= 3)

        self.aug_patch_size_label.grid(column=0, row=5, sticky=(W,E))
        self.aug_patch_size_entry1.grid(column=1, row=5,padx= 3, sticky=E)
        self.aug_patch_size_entry2.grid(column=2, row=5, padx= 3,sticky=W)
        self.aug_patch_size_entry3.grid(column=3, row=5,padx= 3, sticky=W)

        self.num_pools_label.grid(column=0, row=6, sticky=(W,E))
        self.num_pools_entry1.grid(column=1, row=6,padx= 3, sticky=E)
        self.num_pools_entry2.grid(column=2, row=6, padx= 3,sticky=W)
        self.num_pools_entry3.grid(column=3, row=6,padx= 3, sticky=W)

        # grid config
        self.columnconfigure(0, weight=1)
        self.columnconfigure(1, weight=10)
        for i in range(6):
            self.rowconfigure(i, weight=1)
    def str2list(self, string):
        """
        convert a string like '[5 5 5]' into list of integers
        we remove first and last element, as they are supposed to be '[' and ']' symbols.
        """
        # remove first and last element
        return [int(e) for e in string[1:-1].split(' ') if e!='']
    
    def auto_config(self):
        self.auto_config_finished.config(text="Auto-configuration, please wait...")
        global config_path 
        global img_dir_train
        global msk_dir_train
<<<<<<< HEAD
        global fg_dir_train
=======
>>>>>>> b203f593
        if REMOTE:
            # preprocessing
            _,stdout,stderr=REMOTE.exec_command("cd {}; python -m biom3d.preprocess --img_dir data/{}/img --msk_dir data/{}/msk --num_classes {} --remote true".format(MAIN_DIR, selected_dataset, selected_dataset,TrainFolderSelection().classes.get()))  
            #_,stdout,stderr=REMOTE.exec_command("cd {}; python -m biom3d.auto_config --img_dir data/{}/img --remote true".format(MAIN_DIR, selected_dataset))
            auto_config_results = stdout.readlines()
            auto_config_results = [e.replace('\n','') for e in auto_config_results]
         
            img_dir_train = "data/{}/img_out".format(selected_dataset)
            msk_dir_train = "data/{}/msk_out".format(selected_dataset)
<<<<<<< HEAD
            fg_dir_train = "data/{}/fg_out".format(selected_dataset)
=======
            
>>>>>>> b203f593
            # error management
            if len(auto_config_results)!=10:
               print("[Error] Auto-config error:", auto_config_results)
               popupmsg("[Error] Auto-config error: "+ str(auto_config_results))
            while True:
                line = stderr.readline()
                if not line:
                    break
                print(line, end="")

            _, __, ___, ____, _____, batch, patch, aug_patch, pool, config_path = auto_config_results
            
    
            aug_patch = self.str2list(aug_patch)
            patch = self.str2list(patch)
            pool = self.str2list(pool)
            print(batch,patch,pool,aug_patch,config_path)
          
            
        else: 
            # Preprocessing    
            p=Preprocessing(
            img_dir=TrainFolderSelection().img_outdir.get(),
            msk_dir=TrainFolderSelection().msk_outdir.get(),
            num_classes=TrainFolderSelection().num_classes.get()+1,
            remove_bg=False, use_tif=False)
            p.run()
            
            # img and mask output folders for the train section
            
            img_dir_train = p.img_outdir
            msk_dir_train = p.msk_outdir
<<<<<<< HEAD
            fg_dir_train = p.fg_outdir
       
=======
            
>>>>>>> b203f593
            # Run autoconfig
            batch, aug_patch, patch, pool = auto_config(img_dir=p.img_outdir)
            
            # Test if config folder exists
            parent_dir= os.path.dirname(TrainFolderSelection().img_outdir.get())
            path = os.path.join(parent_dir, "config")
            if not os.path.isdir(path):
                os.mkdir(path)
                
            # save the config file in config folder 
            
            config_path = save_python_config(
            config_dir=path,
            base_config=None,
            IMG_DIR=p.img_outdir,
            MSK_DIR=p.msk_outdir,
            NUM_CLASSES=TrainFolderSelection().num_classes.get(),
            BATCH_SIZE=batch,
            AUG_PATCH_SIZE=aug_patch,
            PATCH_SIZE=patch,
            NUM_POOLS=pool
            )    
        # Update Config Cells in Gui
        self.batch_size.set(batch)
        
        self.aug_patch_size= aug_patch
        self.aug_patch_size1.set(aug_patch[0])
        self.aug_patch_size2.set(aug_patch[1])
        self.aug_patch_size3.set(aug_patch[2])
        
        self.patch_size = patch
        self.patch_size1.set(patch[0])
        self.patch_size2.set(patch[1])
        self.patch_size3.set(patch[2])
        
        self.num_pools = pool
        self.num_pools1.set(pool[0])
        self.num_pools2.set(pool[1])
        self.num_pools3.set(pool[2])
        
        if REMOTE:
            self.auto_config_finished.config(text="Auto-configuration done! \n" )
            popupmsg("Auto-configuration done!")
        else :
            self.auto_config_finished.config(text="Auto-configuration done! and saved in config folder : \n" +config_path)
            popupmsg("Auto-configuration done! and saved in config folder : \n" +config_path)

class TrainTab(ttk.Frame):
    def __init__(self, preprocess_tab=None, *arg, **kw):
        super(TrainTab, self).__init__(*arg, **kw)
        global new_config_path
        #####################################################
        style = ttk.Style()
        style.configure("BW.TLabel", background = '#76D7C4', foreground = 'black', width = 10, borderwidth=3, focusthickness=7, focuscolor='none', anchor='c', height= 105)
        #####################################################
        self.folder_selection = TrainFolderSelection(preprocess_tab=preprocess_tab, master=self, text="Preprocess & autoconfig configurations", padding=[10,10,10,10])
        self.config_selection = ConfigFrame(train_folder_selection=self.folder_selection, master=self, text="Training configuration", padding=[10,10,10,10])

        self.builder_name_label = ttk.Label(self, text="Set a name for the builder folder (folder containing your future model):")
        self.builder_name = StringVar(value="unet_example")
        self.builder_name_entry = ttk.Entry(self, textvariable=self.builder_name)
        self.train_button = ttk.Button(self, text="Start", style="train_button.TLabel", width=10, command=self.train)
        self.train_done = ttk.Label(self, text="")

        # set default values of train folders with the ones used for preprocess tab
        """
        if REMOTE:
            self.folder_selection.data_dir.set(preprocess_tab.send_data_name.get())
        else: 
            self.folder_selection.img_outdir.set(preprocess_tab.folder_selection.img_outdir.get())
            self.folder_selection.msk_outdir.set(preprocess_tab.folder_selection.msk_outdir.get())
        self.folder_selection.num_classes.set(preprocess_tab.folder_selection.num_classes.get())
        """
        self.folder_selection.grid(column=0,row=0,sticky=(N,W,E), pady=3)
        self.config_selection.grid(column=0,row=1,sticky=(N,W,E), pady=3)
        self.builder_name_label.grid(column=0, row=2, sticky=(W,E), pady=3)
        self.builder_name_entry.grid(column=0, row=3, sticky=(W,E))
        self.train_button.grid(column=0, row=4, ipady=5, pady= 30)
        self.train_done.grid(column=0, row=5, sticky=W)

    
        self.columnconfigure(0, weight=1)
        for i in range(6):
            self.rowconfigure(i, weight=1)
    
    def str2list(self, string):
        """
        convert a string like '[5 5 5]' into list of integers
        we remove first and last element, as they are supposed to be '[' and ']' symbols.
        """
        # remove first and last element
        return [int(e) for e in string[1:-1].split(' ') if e!='']

    def line_buffered(self, f):
        line_buf = ""
        while not f.channel.exit_status_ready():
            line_buf += str(f.read(1))
            if line_buf.endswith('\n'):
                yield line_buf
                line_buf = ''

    def train(self):
        self.train_done.config(text="Training, please wait...")

        #cfg = CONFIG
        if REMOTE:
            cfg = load_python_config("{}/{}".format(MAIN_DIR,config_path))
        else :   
            cfg = load_python_config(config_path)
       
       
       # test if aug_patch_size is greater than patch_size 
        self.config_selection.patch_size = [int(self.config_selection.patch_size1.get()), int(self.config_selection.patch_size2.get()), int(self.config_selection.patch_size3.get())]
        self.config_selection.aug_patch_size = [int(self.config_selection.aug_patch_size1.get()), int(self.config_selection.aug_patch_size2.get()), int(self.config_selection.aug_patch_size3.get())]
       
        for i in range(len(self.config_selection.patch_size)):
         if self.config_selection.patch_size[i] > self.config_selection.aug_patch_size[i]:
             popupmsg(f" ERREUR ! Le patch size N°{i} est inferieur a l'élément {i} de l'augmentation patch size !")
       
        # set the configuration
        
        cfg.IMG_DIR = img_dir_train

        cfg = nested_dict_change_value(cfg, 'img_dir', cfg.IMG_DIR)

        cfg.MSK_DIR = msk_dir_train
        cfg = nested_dict_change_value(cfg, 'msk_dir', cfg.MSK_DIR)
        
        cfg.FG_DIR = fg_dir_train
        cfg = nested_dict_change_value(cfg, 'fg_dir', cfg.FG_DIR)

        cfg.DESC = self.builder_name.get()
        
        cfg.NUM_CLASSES = self.folder_selection.num_classes.get()
        cfg = nested_dict_change_value(cfg, 'num_classes', cfg.NUM_CLASSES)
       
        cfg.NB_EPOCHS = self.config_selection.num_epochs.get()
        cfg = nested_dict_change_value(cfg, 'nb_epochs', cfg.NB_EPOCHS)
        
        # Pourquoi on change pas la valeur dans le dictionnaire ici ? 
        cfg.BATCH_SIZE = self.config_selection.batch_size.get()
        cfg = nested_dict_change_value(cfg, 'batch_size', cfg.BATCH_SIZE)
       
        
        cfg.PATCH_SIZE = np.array(self.config_selection.patch_size)
        cfg = nested_dict_change_value(cfg, 'patch_size', cfg.PATCH_SIZE)
        
        
        cfg.AUG_PATCH_SIZE = np.array(self.config_selection.aug_patch_size)
        cfg = nested_dict_change_value(cfg, 'aug_patch_size', cfg.AUG_PATCH_SIZE)

        self.config_selection.num_pools = [int(self.config_selection.num_pools1.get()), int(self.config_selection.num_pools2.get()), int(self.config_selection.num_pools3.get())]
        cfg.NUM_POOLS = np.array(self.config_selection.num_pools)
        cfg = nested_dict_change_value(cfg, 'num_pools', cfg.NUM_POOLS)
        
        if REMOTE:
            # if remote store the config file in a temp file
<<<<<<< HEAD
    
            new_config_path = save_python_config(config_dir=config_path,
            IMG_DIR=cfg.IMG_DIR,
            MSK_DIR=cfg.MSK_DIR,
            FG_DIR=cfg.FG_DIR,
=======
            new_config_path = save_python_config(config_dir=config_path,
            IMG_DIR=cfg.IMG_DIR,
            MSK_DIR=cfg.MSK_DIR,
>>>>>>> b203f593
            NUM_CLASSES=TrainFolderSelection().num_classes.get(),
            BATCH_SIZE=cfg.BATCH_SIZE,
            AUG_PATCH_SIZE=cfg.AUG_PATCH_SIZE,
            PATCH_SIZE=cfg.PATCH_SIZE,
            NUM_POOLS=cfg.NUM_POOLS,
            NB_EPOCHS=cfg.NB_EPOCHS)
            # copy it
            ftp = REMOTE.open_sftp()
            ftp.put(new_config_path, MAIN_DIR+"/config1.py")
            ftp.close()
            # delete the temp file
            os.remove(new_config_path)
<<<<<<< HEAD



=======



>>>>>>> b203f593
            
             # run the training and store the output in an output file 
            # https://askubuntu.com/questions/1336685/how-do-i-save-to-a-file-and-simultaneously-view-terminal-output 
            _,stdout,stderr=REMOTE.exec_command("cd {}; python -m biom3d.train --config config1.py | tee log.out".format(MAIN_DIR))
            
            # print the stdout continuously
            # from https://stackoverflow.com/questions/55642555/real-time-output-for-paramiko-exec-command  
            while True:
                line = stdout.readline()
                if not line:
                    break
                print(line, end="")
            while True:
                line = stderr.readline()
                if not line:
                    break
                print(line, end="")

                # TODO: copy the event file to local
            popupmsg(" Training Done ! ")
        else:  
            
            # get path to config file
            parent_dir= os.path.dirname(TrainFolderSelection().img_outdir.get())
            path = os.path.join(parent_dir, "config")
            # save the new config file
            
            new_config_path = save_python_config(
            config_dir=path,
            base_config=config_path,
            IMG_DIR=cfg.IMG_DIR,
            MSK_DIR=cfg.MSK_DIR,
            NUM_CLASSES=TrainFolderSelection().num_classes.get(),
            BATCH_SIZE=cfg.BATCH_SIZE,
            AUG_PATCH_SIZE=cfg.AUG_PATCH_SIZE,
            PATCH_SIZE=cfg.PATCH_SIZE,
            NUM_POOLS=cfg.NUM_POOLS,
            NB_EPOCHS=cfg.NB_EPOCHS
            
            )
            """
            """
            if torch.cuda.is_available():
                # Get the current CUDA device
                device = torch.device('cuda')

                # Print CUDA memory usage statistics
                allocated_bytes = torch.cuda.memory_allocated(device=device)
                reserved_bytes = torch.cuda.memory_reserved(device=device)
                free_bytes = torch.cuda.get_device_properties(device).total_memory - allocated_bytes - reserved_bytes
                free_bytes = free_bytes / 1024**2
                
                if(free_bytes < 252):
                    popupmsg("  CUDA out of memory. Tried to allocate 252.00 MiB but only "+str(free_bytes)+" MiB is free")
                else:
                    # run the training
                    train(config=new_config_path)
                    popupmsg(" Training Done ! ")
                    self.train_done.config(text="Training done!")   
            else :
                popupmsg("Cuda is not available !")
             
            """
            # run the training
            train(config=new_config_path)
            
            popupmsg(" Training Done ! ")
            self.train_done.config(text="Training done!")
            """   

        

#----------------------------------------------------------------------------
# Precition tab

class InputDirectory(ttk.LabelFrame):
    def __init__(self, *arg, **kw):
        super(InputDirectory, self).__init__(*arg, **kw)

        self.input_folder_label = ttk.Label(self, text="Select a folder containing images for prediction:")
        self.input_folder_label.grid(column=0, row=0, sticky=(W,E))

        if REMOTE: 
            # if remote, print the list of available dataset or offer the option to send a local one on the server.
            to_pred_folder_path= 'ls {}/data/to_pred'.format(MAIN_DIR)
            test_folder_command= f'[ -d "{to_pred_folder_path}" ] && echo "Folder exists" || echo "Folder does not exist"'
            stdin,stdout,stderr=REMOTE.exec_command(test_folder_command)
            
            # Read the output and check the result
            output = stdout.read().decode().strip()
            if output == 'Folder exists':
                print("Folder exists")
            else:
                # Create the folder
                create_folder = f'mkdir -p "{to_pred_folder_path}"'
                REMOTE.exec_command(create_folder)
                print("Folder created")
                


            # define the dropdown menu
            _,stdout,_ = REMOTE.exec_command('ls {}/data/to_pred'.format(MAIN_DIR))     # Where should i search ??
            self.data_list = [e.replace('\n','') for e in stdout.readlines()]
            if(len(self.data_list) == 0):
                self.data_dir = StringVar(value="Empty")
            else:   
                self.data_dir = StringVar(value=self.data_list[0])
            self.data_dir_option_menu = ttk.OptionMenu(self, self.data_dir, self.data_dir.get(), *self.data_list)

            # or send the dataset to server
            self.send_data_label = ttk.Label(self, text="Or send a new dataset of raw images to the server:")
            self.send_data_folder = FileDialog(self, mode='folder', textEntry="data/to_pred")
            self.send_data_button = ttk.Button(self, width=10, style="train_button.TLabel", text="Send data", command=self.send_data)


            self.data_dir_option_menu.grid(column=0, row=1, sticky=(W,E))
            self.send_data_label.grid(column=0, row=2, sticky=(W,E))
            self.send_data_folder.grid(column=0, row=3, sticky=(W,E))
            self.send_data_button.grid(column=0, row=4, ipady=5)

            self.columnconfigure(0, weight=1)
            for i in range(5):
                self.rowconfigure(i, weight=1)
        else:
            
            self.data_dir = FileDialog(self, mode='folder', textEntry=os.path.join('data', 'to_pred'))
            self.data_dir.grid(column=0, row=1, sticky=(W,E))

            self.columnconfigure(0, weight=1)
            for i in range(2):
                self.rowconfigure(i, weight=1)

    def send_data(self):
        # send data to server
        ftp = REMOTE.open_sftp()
        remotepath="{}/data/to_pred/{}".format(MAIN_DIR, os.path.basename(self.send_data_folder.get()))
        ftp_put_folder(ftp, localpath=self.send_data_folder.get(), remotepath=remotepath)

        # update the dropdown menu (and select the new dataset automatically)
        _,stdout,_ = REMOTE.exec_command('ls {}/data/to_pred'.format(MAIN_DIR))
        self.data_list = [e.replace('\n','') for e in stdout.readlines()]
        self.data_dir_option_menu.set_menu(self.data_list[0], *self.data_list)
        self.data_dir.set(os.path.basename(self.send_data_folder.get()))
        popupmsg("Data sent !")

class Connect2Omero(ttk.LabelFrame):
    def __init__(self, *arg, **kw):
        super(Connect2Omero, self).__init__(*arg, **kw)

        # widgets definitions
        self.hostname_label = ttk.Label(self, text='Omero server address:')
        self.hostname = StringVar(value="omero.igred.fr")
        self.hostname_entry = ttk.Entry(self, textvariable=self.hostname)

        self.username_label = ttk.Label(self, text='User name:')
        self.username = StringVar(value="biome")
        self.username_entry = ttk.Entry(self, textvariable=self.username)

        self.password_label = ttk.Label(self, text='Password:')
        self.password = StringVar(value="")
        self.password_entry = ttk.Entry(self, textvariable=self.password, show='*')

        # place widgets
        self.hostname_label.grid(column=0, row=0, sticky=(W,E))
        self.hostname_entry.grid(column=1, row=0, sticky=(W,E))

        self.username_label.grid(column=0, row=1, sticky=(W,E))
        self.username_entry.grid(column=1, row=1, sticky=(W,E))

        self.password_label.grid(column=0, row=2, sticky=(W,E))
        self.password_entry.grid(column=1, row=2, sticky=(W,E))

        # grid config
        self.columnconfigure(0, weight=1)
        self.columnconfigure(1, weight=5)
        for i in range(3):
            self.rowconfigure(i, weight=1)

class OmeroDataset(ttk.LabelFrame):
    def __init__(self, *arg, **kw):
        super(OmeroDataset, self).__init__(*arg, **kw)

        self.option_list = ["Dataset", "Project"]
        self.option = StringVar(value=self.option_list[0])
        self.option_menu = ttk.OptionMenu(self, self.option, self.option_list[0], *self.option_list)

        self.label_id = ttk.Label(self, text="ID:")
        self.id = StringVar(value="22")
        self.id_entry = ttk.Entry(self, textvariable=self.id)

        self.option_menu.grid(column=0, row=0, sticky=(W,E))
        self.label_id.grid(column=1, row=0, sticky=(E))
        self.id_entry.grid(column=2, row=0, sticky=(W,E))

        self.columnconfigure(0, weight=1)
        self.columnconfigure(1, weight=1)
        self.columnconfigure(2, weight=1)
        self.rowconfigure(0, weight=1)

class ModelSelection(ttk.LabelFrame):
    def __init__(self, *arg, **kw):
        super(ModelSelection, self).__init__(*arg, **kw)

        # Define elements
        # get model list
        if REMOTE:
            _,stdout,_ = REMOTE.exec_command('ls {}/logs'.format(MAIN_DIR))
            self.logs_list = [e.replace('\n','') for e in stdout.readlines()]
            

            # define the dropdown menu
        
            
            if(len(self.logs_list) == 0):
                self.logs_dir = StringVar(value="Empty")
            else:   
                self.logs_dir = StringVar(value=self.logs_list[0])
            self.logs_dir_option_menu = ttk.OptionMenu(self, self.logs_dir, self.logs_dir.get(), *self.logs_list)
            self.button_update_list = ttk.Button(self, text="Update", command=self._update_logs_list)

            self.logs_dir_option_menu.grid(column=0, row=0, sticky=(W,E))
            self.button_update_list.grid(column=1, row=0, sticky=(W,E))

            self.columnconfigure(0, weight=10)
            self.columnconfigure(1, weight=1)
            self.rowconfigure(0, weight=1)

        else: 
            ## build folder
            self.label1 = ttk.Label(self, text="Select the folder containing the build:", anchor="sw", background='white')
            self.logs_dir = FileDialog(self, mode='folder', textEntry='logs/')

            self.logs_dir.grid(column=0, row=0, sticky=(W,E))

            self.columnconfigure(0, weight=1)
            self.rowconfigure(0, weight=1)
        
    def _update_logs_list(self):
        _,stdout,_ = REMOTE.exec_command('ls {}/logs'.format(MAIN_DIR))
        self.logs_list = [e.replace('\n','') for e in stdout.readlines()]
        self.logs_dir_option_menu.set_menu(self.logs_list[0], *self.logs_list)
        popupmsg("Models list updated !")

class OutputDirectory(ttk.LabelFrame):
    def __init__(self, *arg, **kw):
        super(OutputDirectory, self).__init__(*arg, **kw)

        if REMOTE: 
            # if remote, only print an information message indicating where to find the prediction folder on the server.
            # self.default_label = ttk.Label(self, text="Impossible to change the default folders when using remote access. Default downloading folder is 'data/to_pred'; default predictions folder is 'data/pred'")
            self.default_label = ttk.Label(self, text="(Optional) Select a local folder to download the predictions:")
            self.data_dir = FileDialog(self, mode="folder", textEntry="")

            self.default_label.grid(column=0, row=0, sticky=(W,E))
            self.data_dir.grid(column=0, row=1, sticky=(W,E))

            self.columnconfigure(0, weight=1)
            for i in range(2):
                self.rowconfigure(i, weight=1)
        else:
            self.data_dir_label = ttk.Label(self, text="Select a folder for the upcoming predictions:")
            self.data_dir = FileDialog(self, mode='folder', textEntry=os.path.join('data', 'pred'))
            
            self.data_dir_label.grid(column=0, row=0, sticky=(W,E))
            self.data_dir.grid(column=0, row=1, sticky=(W,E))

            self.columnconfigure(0, weight=1)
            for i in range(2):
                self.rowconfigure(i, weight=1)

class DownloadPrediction(ttk.LabelFrame):
    """
    REMOTE only! download output after prediction
    """
    def __init__(self, *arg, **kw):
        super(DownloadPrediction, self).__init__(*arg, **kw)

        assert REMOTE, "[Error] REMOTE must defined"

        self.input_folder_label = ttk.Label(self, text="Select a remote folder to download :")

        # define the dropdown menu
        _,stdout,_ = REMOTE.exec_command('ls {}/data/pred'.format(MAIN_DIR))
        self.data_list = [e.replace('\n','') for e in stdout.readlines()]
        if(len(self.data_list) == 0):
                self.data_dir = StringVar(value="Empty")
        else:   
            self.data_dir = StringVar(value=self.data_list[0])
        self.data_dir_option_menu = ttk.OptionMenu(self, self.data_dir, self.data_dir.get(), *self.data_list)
        self.button_update_list = ttk.Button(self, text="Update", command=self._update_pred_list)

        # or send the dataset to server
        self.get_data_label = ttk.Label(self, text="Select local folder to download into:")
        self.get_data_folder = FileDialog(self, mode='folder', textEntry="data/pred")
        self.get_data_button = ttk.Button(self,width=10,style="train_button.TLabel", text="Get data", command=self.get_data)

        self.input_folder_label.grid(column=0, row=0, columnspan=2, sticky=(W,E))
        self.data_dir_option_menu.grid(column=0, row=1, sticky=(W,E))
        self.button_update_list.grid(column=1, row=1, sticky=(W,E))
        self.get_data_label.grid(column=0, row=2, columnspan=2, sticky=(W,E))
        self.get_data_folder.grid(column=0, row=3, columnspan=2, sticky=(W,E))
        self.get_data_button.grid(column=0, row=4, columnspan=2, ipady=5)

        self.columnconfigure(0, weight=10)
        self.columnconfigure(1, weight=1)
        for i in range(5):
            self.rowconfigure(i, weight=1)
    
    def get_data(self):
        # download dataset from the remote server to the local server
        
        # connect to remote
        ftp = REMOTE.open_sftp()

        # remote directory
        remotedir = "{}/data/pred/{}".format(MAIN_DIR, self.data_dir.get())

        # create local dir if it does not exist already
        localdir = os.path.join(self.get_data_folder.get(), self.data_dir.get())
        if not os.path.exists(localdir):
            os.makedirs(localdir, exist_ok=True)
        
        # copy files from remote to local
        ftp_get_folder(ftp, remotedir, localdir)
        popupmsg("Data sent to local !")
    def _update_pred_list(self):
        _,stdout,_ = REMOTE.exec_command('ls {}/data/pred'.format(MAIN_DIR))
        self.data_list = [e.replace('\n','') for e in stdout.readlines()]
        if(len(self.data_list) == 0):
                self.data_dir = StringVar(value="Empty")
        else:   
            self.data_dir = StringVar(value=self.data_list[0])
        self.data_dir_option_menu.set_menu(self.data_dir.get(), *self.data_list)
        

class PredictTab(ttk.Frame):
    def __init__(self, *arg, **kw):
        super(PredictTab, self).__init__(*arg, **kw)
        self.prediction_messages = ttk.Label(self, text="")
        self.use_omero_state = IntVar(value=0) 
        # if platform=='linux' or REMOTE: # local Omero for linux only
        self.use_omero = ttk.Checkbutton(self, text="Use omero input directory", command=self.display_omero, variable=self.use_omero_state)
        self.input_dir = InputDirectory(self, text="Input directory", padding=[10,10,10,10])
        self.model_selection = ModelSelection(self, text="Model selection", padding=[10,10,10,10])
        if not REMOTE: self.output_dir = OutputDirectory(self, text="Output directory", padding=[10,10,10,10])
        self.button = ttk.Button(self, width=10,style="train_button.TLabel", text="Start", command=self.predict)
        if REMOTE: self.download_prediction = DownloadPrediction(self, text="Download predictions to local", padding=[10,10,10,10])

        # if platform=='linux' or REMOTE: # local Omero for linux only
        self.use_omero.grid(column=0,row=0,sticky=(W,E), pady=6)
        self.input_dir.grid(column=0,row=1,sticky=(W,E), pady=6)
        self.model_selection.grid(column=0,row=3,sticky=(W,E), pady=6)
        if not REMOTE: self.output_dir.grid(column=0,row=4,sticky=(W,E), pady=6)
        self.button.grid(column=0,row=5,ipady=5, pady=6)
        if REMOTE: self.download_prediction.grid(column=0, row=6, sticky=(W,E), pady=6)
    
        self.columnconfigure(0, weight=1)
        for i in range(7):
            self.rowconfigure(i, weight=1)
    
    def predict(self):
        # if use Omero then use Omero prediction
        if self.use_omero_state.get():
            obj=self.omero_dataset.option.get()+":"+self.omero_dataset.id.get()
            if REMOTE:
                #popupmsg("Prediction is running ... !")
                # TODO: below, still OS dependant 
                _, stdout, stderr = REMOTE.exec_command("cd {}; python -m biom3d.omero_pred --obj {} --log {} --username {} --password {} --hostname {}".format(
                    MAIN_DIR,
                    obj,
                    MAIN_DIR+'/logs/'+self.model_selection.logs_dir.get(), 
                    self.omero_connection.username.get(),
                    self.omero_connection.password.get(),
                    self.omero_connection.hostname.get()
                    ))
                while True: 
                    line = stdout.readline()
                    if not line:
                        break
                    if line:
                        print(line, end="")
                while True: # print error messages if needed
                    line = stderr.readline()
                    if not line:
                        break
                    if line:
                        print(line, end="")

                self.download_prediction._update_pred_list()
                popupmsg("Prediction Done !")    
            else:
                target = self.output_dir.data_dir.get()
                if not os.path.isdir(target):
                    os.makedirs(target, exist_ok=True)
                print("Downloading Omero dataset into", target)
                biom3d.omero_pred.run(
                    obj=obj,
                    target=target,
                    log=self.model_selection.logs_dir.get(), 
                    dir_out=self.output_dir.data_dir.get(),
                    user=self.omero_connection.username.get(),
                    pwd=self.omero_connection.password.get(),
                    host=self.omero_connection.hostname.get()
                )
        else: # if not use Omero
            if REMOTE:
                _, stdout, stderr = REMOTE.exec_command("cd {}; python -m biom3d.pred --log {} --dir_in {} --dir_out {}".format(
                    MAIN_DIR,
                    'logs/'+self.model_selection.logs_dir.get(), 
                    'data/to_pred/'+self.input_dir.data_dir.get(),
                    'data/pred/'+self.input_dir.data_dir.get(), # the default prediction output folder
                    ))
                while True: 
                    line = stdout.readline()
                    if not line:
                        break
                    if line:
                        print(line, end="")
                while True: # print error messages if needed
                    line = stderr.readline()
                    if not line:
                        break
                    if line:
                        print(line, end="")
                
                self.download_prediction._update_pred_list()
                popupmsg("Prediction done !")
            else: 
                self.prediction_messages.grid(column=0, row=6, columnspan=2, sticky=(W,E))
                #popupmsg("Prediction is running ... !")
                self.prediction_messages.config(text="Prediction is running ...!")
                pred(
                    log=self.model_selection.logs_dir.get(),
                    dir_in=self.input_dir.data_dir.get(),
                    dir_out=self.output_dir.data_dir.get())
                self.prediction_messages.config(text="Prediction is Done !")
                popupmsg("Prediction done !")

    def display_omero(self):
        if self.use_omero_state.get():
            # hide the standard input dir and replace it by the Omero dir
            # hide
            self.input_dir.grid_remove()

            # place the new ones
            self.omero_connection = Connect2Omero(self, text="Connection to Omero server", padding=[10,10,10,10])
            self.omero_dataset = OmeroDataset(self, text="Selection of Omero dataset", padding=[10,10,10,10])

            self.omero_connection.grid(column=0,row=1,sticky=(W,E), pady=6)
            self.omero_dataset.grid(column=0,row=2,sticky=(W,E), pady=6)

        else:
            # hide omero 
            self.omero_connection.grid_remove()
            self.omero_dataset.grid_remove()

            # reset the input dir
            self.input_dir.grid(column=0,row=1,sticky=(W,E))

#----------------------------------------------------------------------------
# Main loop

class Connect2Remote(ttk.LabelFrame):
    """
    Class to connect to remote server. use paramiko package
    """
    def __init__(self, *arg, **kw):
        super(Connect2Remote, self).__init__(*arg, **kw)

        # widgets definitions
        self.hostname_label = ttk.Label(self, text='Server address:')
        self.hostname = StringVar(value="")
        self.hostname_entry = ttk.Entry(self, textvariable=self.hostname)

        self.username_label = ttk.Label(self, text='User name:')
        self.username = StringVar(value="biome")
        self.username_entry = ttk.Entry(self, textvariable=self.username)

        self.password_label = ttk.Label(self, text='Password:')
        self.password = StringVar(value="")
        self.password_entry = ttk.Entry(self, textvariable=self.password, show='*')

        

        current_folder = os.getcwd()
        
        self.main_dir_label = ttk.Label(self, text='Folder of Biom3d repository on remote server:')
        self.main_dir = StringVar(value="/home/biome/biom3d")
        self.main_dir_entry = ttk.Entry(self, textvariable=self.main_dir)

        self.use_proxy_state = IntVar() 
        self.use_proxy = ttk.Checkbutton(self, text="Use proxy server for ssh connexion", command=self.display_proxy, variable=self.use_proxy_state)
        
        # self.use_proxy.state(['!alternate'])

        # place widgets
        self.hostname_label.grid(column=0, row=0, sticky=(W,E))
        self.hostname_entry.grid(column=1, row=0, sticky=(W,E))

        self.username_label.grid(column=0, row=1, sticky=(W,E))
        self.username_entry.grid(column=1, row=1, sticky=(W,E))

        self.password_label.grid(column=0, row=2, sticky=(W,E))
        self.password_entry.grid(column=1, row=2, sticky=(W,E))

        self.main_dir_label.grid(column=0, row=3, sticky=(W,E))
        self.main_dir_entry.grid(column=1, row=3, sticky=(W,E))

        self.use_proxy.grid(column=0, columnspan=2, row=4, sticky=(W))

        # grid config
        self.columnconfigure(0, weight=1)
        self.columnconfigure(1, weight=5)
        for i in range(5):
            self.rowconfigure(i, weight=1)
    
    def display_proxy(self):
        """
        print the proxy configuration widgets
        """
        if self.use_proxy_state.get(): # place widgets
            self.proxy_hostname_label = ttk.Label(self, text='Proxy server address:')
            self.proxy_hostname = StringVar(value="")
            self.proxy_hostname_entry = ttk.Entry(self, textvariable=self.proxy_hostname)

            self.proxy_username_label = ttk.Label(self, text='Proxy user name:')
            self.proxy_username = StringVar(value="")
            self.proxy_username_entry = ttk.Entry(self, textvariable=self.proxy_username)

            self.proxy_password_label = ttk.Label(self, text='Proxy password:')
            self.proxy_password = StringVar(value="")
            self.proxy_password_entry = ttk.Entry(self, textvariable=self.proxy_password, show='*')


            self.proxy_hostname_label.grid(column=0, row=5, sticky=(W,E))
            self.proxy_hostname_entry.grid(column=1, row=5, sticky=(W,E))

            self.proxy_username_label.grid(column=0, row=6, sticky=(W,E))
            self.proxy_username_entry.grid(column=1, row=6, sticky=(W,E))

            self.proxy_password_label.grid(column=0, row=7, sticky=(W,E))
            self.proxy_password_entry.grid(column=1, row=7, sticky=(W,E))

            for i in range(5,8):
                self.rowconfigure(i, weight=1)
        else: # remove the widget
            self.proxy_hostname_label.grid_remove()
            self.proxy_hostname_entry.grid_remove()

            self.proxy_username_label.grid_remove()
            self.proxy_username_entry.grid_remove()

            self.proxy_password_label.grid_remove()
            self.proxy_password_entry.grid_remove()



class Root(Tk):
    def __init__(self):
        # Stage 0 (root)
        super(Root, self).__init__()

        # title
        self.title("Biom3d")

        # windows dimension and positioning
        window_width = 711
        window_height = 710

        ## get the screen dimension
        screen_width = self.winfo_screenwidth()
        screen_height = self.winfo_screenheight()

        ## find the center point
        center_x = int(screen_width/2 - window_width / 2)
        center_y = int(screen_height/2 - window_height / 2)

        ## set the position of the window to the center of the screen
        self.geometry(f'{window_width}x{window_height}+{center_x}+{center_y}')

        self.minsize(360,360)
        # self.iconbitmap("biom3d/microscope.png")
        self.config(background='#D00000')

        # Initiate styles
        init_styles()

        # background

        self.background = ttk.Frame(self, padding=PADDING, style='red.TFrame')
        self.background.grid(column=0, row=0, sticky=(N, W, E, S))
        self.columnconfigure(0, weight=1)
        self.rowconfigure(0, weight=1)

        # Stage 1.1 (root --> local of server)

        self.local_or_remote = ttk.Frame(self.background, padding=[20,20,20,20])
        self.local_or_remote.pack(expand=YES, fill='x', padx=20, pady=20)

        ## Stage 2 (local_or_remote --> frame)

        #####################################################
        style = ttk.Style()
        style.configure("BW.TLabel",background = '#CD5C5C', foreground = 'white', font=('Helvetica', 9), width = 18, borderwidth=3, focusthickness=7, relief='raised', focuscolor='none', anchor='c', height= 15)
        #####################################################
        self.title_label = ttk.Label(self.local_or_remote, text="Biom3d", font=("Montserrat", 18))
        self.welcome_message = ttk.Label(self.local_or_remote, text="Welcome!\n\nBiom3d is an easy-to-use tool to train and use deep learning models for segmenting three dimensional images. You can either start locally, if your computer has a good graphic card (NVIDIA Geforce RTX 1080 or higher) or connect remotelly on a computer with such a graphic card.\n\nIf you need help, check our GitHub repository here: https://github.com/GuillaumeMougeot/biom3d", anchor="w", justify=LEFT, wraplength=450)

        self.start_locally = ttk.Button(self.local_or_remote, text="Start locally", style='BW.TLabel', command=lambda: self.main(remote=False))

        self.start_remotelly_frame = Connect2Remote(self.local_or_remote, text="Connect to remote server", padding=[10,10,10,10])
        self.start_remotelly_button = ttk.Button(self.local_or_remote, text='Start remotelly',style='BW.TLabel', command=lambda: self.main(remote=True))

        self.title_label.grid(column=0, row=0, sticky=W)
        self.welcome_message.grid(column=0, row=1, sticky=(W,E), pady=12)
        
        # The local button is displayed only for the local installation 
        if LOCAL: 
            self.start_locally.grid(column=0, row=2, ipady=5, pady=12)

        self.start_remotelly_frame.grid(column=0, row=3, sticky=(W,E), pady=12)
        self.start_remotelly_button.grid(column=0, row=4, ipady=5, pady=5)

        # grid config
        self.local_or_remote.columnconfigure(0, weight=1)
        for i in range(5):
            self.local_or_remote.rowconfigure(i, weight=1)

        # setup client for remote access
        self.client = None
    
    def main(self, remote=False):

        # remote access connections
        if remote:
            global REMOTE
            global MAIN_DIR

            print('Connecting to server...')
            

            # connection
            # if use proxy server then connect to proxy first
            if self.start_remotelly_frame.use_proxy_state.get():
                proxy_server = paramiko.SSHClient()
                proxy_server.set_missing_host_key_policy(paramiko.AutoAddPolicy())
                proxy_server.connect(
                    hostname=self.start_remotelly_frame.proxy_hostname.get(),
                    username=self.start_remotelly_frame.proxy_username.get(),
                    password=self.start_remotelly_frame.proxy_password.get())
                io_tupple = proxy_server.exec_command('nc {} 22'.format(self.start_remotelly_frame.hostname.get()))

                proxy = ParaProxy(*io_tupple)


                REMOTE=paramiko.SSHClient()
                REMOTE.set_missing_host_key_policy(paramiko.AutoAddPolicy())
                REMOTE.connect(
                    hostname=self.start_remotelly_frame.hostname.get(),
                    username=self.start_remotelly_frame.username.get(),
                    password=self.start_remotelly_frame.password.get(),
                    sock=proxy) # the socket parameter is the proxy server

            else: 
                REMOTE=paramiko.SSHClient()
                REMOTE.set_missing_host_key_policy(paramiko.AutoAddPolicy())
                REMOTE.connect(
                    hostname=self.start_remotelly_frame.hostname.get(),
                    username=self.start_remotelly_frame.username.get(),
                    password=self.start_remotelly_frame.password.get())

            MAIN_DIR = self.start_remotelly_frame.main_dir.get()

        # Stage 1.2 (root -> root_frame)
        self.root_frame = ttk.Frame(self, padding=PADDING, style='red.TFrame')
        self.root_frame.grid(column=0, row=0, sticky=(N, W, E, S))
        self.columnconfigure(0, weight=1)
        self.rowconfigure(0, weight=1)

        # Stage 2.1  (root_frame -> notebook)
        self.tab_parent = ttk.Notebook(self.root_frame, style='red.TNotebook')
        self.tab_parent.pack(expand=YES, fill='both', padx=6, pady=6)

        # Stage 3 (notebook -> preprocess - train - predict - omero)
        
        #self.preprocess_tab = ttk.Frame(self.tab_parent, padding=PADDING)
        self.train_tab = ttk.Frame(self.tab_parent, padding=PADDING)
        self.predict_tab = ttk.Frame(self.tab_parent, padding=PADDING)
        # self.omero_tab = ttk.Frame(self.tab_parent, padding=PADDING)

        #self.tab_parent.add(self.preprocess_tab, text="Preprocess")
        self.tab_parent.add(self.train_tab, text="Preprocess & Train")
        self.tab_parent.add(self.predict_tab, text="Predict")
        """"
        # Stage 4 (preprocess_tab -> preprocess_tab_frame)
        self.preprocess_tab_frame = PreprocessTab(self.preprocess_tab)
        self.preprocess_tab_frame.grid(column=0, row=0, sticky=(N,W,E), pady=24, padx=12)
        self.preprocess_tab.columnconfigure(0, weight=1)
        self.preprocess_tab.rowconfigure(0, weight=1)
        """
        # Stage 4 (predict_tab -> predict_tab_frame)
        self.predict_tab_frame = PredictTab(self.predict_tab)
        self.predict_tab_frame.grid(column=0, row=0, sticky=(N,W,E), pady=24, padx=12)
        self.predict_tab.columnconfigure(0, weight=1)
        self.predict_tab.rowconfigure(0, weight=1)

        # Stage 4 (train_tab -> train_tab_frame)
        #self.train_tab_frame = TrainTab(master=self.train_tab, preprocess_tab=self.preprocess_tab_frame)
        self.train_tab_frame = TrainTab(master=self.train_tab)
        self.train_tab_frame.grid(column=0, row=0, sticky=(N,W,E), pady=24, padx=12)
        self.train_tab.columnconfigure(0, weight=1)
        self.train_tab.rowconfigure(0, weight=1)

if __name__=='__main__':
    parser = argparse.ArgumentParser(description="Graphical User Interface of Biom3d")
    parser.add_argument("-L", "--local", default=True,  action='store_true', dest='local',
        help="Start the GUI with the local version (the remote version is the default version).") 
    args = parser.parse_args()

    LOCAL = args.local

    root = Root()

    try: # avoid blury UI on Windows
        if platform=='win32':
            from ctypes import windll
            windll.shcore.SetProcessDpiAwareness(1)
    finally:
        root.mainloop()

    <|MERGE_RESOLUTION|>--- conflicted
+++ resolved
@@ -666,10 +666,7 @@
         global config_path 
         global img_dir_train
         global msk_dir_train
-<<<<<<< HEAD
         global fg_dir_train
-=======
->>>>>>> b203f593
         if REMOTE:
             # preprocessing
             _,stdout,stderr=REMOTE.exec_command("cd {}; python -m biom3d.preprocess --img_dir data/{}/img --msk_dir data/{}/msk --num_classes {} --remote true".format(MAIN_DIR, selected_dataset, selected_dataset,TrainFolderSelection().classes.get()))  
@@ -679,11 +676,7 @@
          
             img_dir_train = "data/{}/img_out".format(selected_dataset)
             msk_dir_train = "data/{}/msk_out".format(selected_dataset)
-<<<<<<< HEAD
             fg_dir_train = "data/{}/fg_out".format(selected_dataset)
-=======
-            
->>>>>>> b203f593
             # error management
             if len(auto_config_results)!=10:
                print("[Error] Auto-config error:", auto_config_results)
@@ -716,12 +709,8 @@
             
             img_dir_train = p.img_outdir
             msk_dir_train = p.msk_outdir
-<<<<<<< HEAD
             fg_dir_train = p.fg_outdir
        
-=======
-            
->>>>>>> b203f593
             # Run autoconfig
             batch, aug_patch, patch, pool = auto_config(img_dir=p.img_outdir)
             
@@ -879,17 +868,11 @@
         
         if REMOTE:
             # if remote store the config file in a temp file
-<<<<<<< HEAD
     
             new_config_path = save_python_config(config_dir=config_path,
             IMG_DIR=cfg.IMG_DIR,
             MSK_DIR=cfg.MSK_DIR,
             FG_DIR=cfg.FG_DIR,
-=======
-            new_config_path = save_python_config(config_dir=config_path,
-            IMG_DIR=cfg.IMG_DIR,
-            MSK_DIR=cfg.MSK_DIR,
->>>>>>> b203f593
             NUM_CLASSES=TrainFolderSelection().num_classes.get(),
             BATCH_SIZE=cfg.BATCH_SIZE,
             AUG_PATCH_SIZE=cfg.AUG_PATCH_SIZE,
@@ -902,15 +885,9 @@
             ftp.close()
             # delete the temp file
             os.remove(new_config_path)
-<<<<<<< HEAD
-
-
-
-=======
-
-
-
->>>>>>> b203f593
+
+
+
             
              # run the training and store the output in an output file 
             # https://askubuntu.com/questions/1336685/how-do-i-save-to-a-file-and-simultaneously-view-terminal-output 
