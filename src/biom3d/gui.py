#---------------------------------------------------------------------------
# Graphical User Interface for Biom3d
# WARNING: with this current version the remote access mode only work with a
# linux server.
# WARNING: this script is only meant to work as main script and not as a
# module. The imports are not included outside the __main__. 
# Content:
#  * Imports
#  * Constants definition
#  * Tkinter style definition
#  * ProxyJump helper class
#  * File dialog helper class
#  * Preprocess tab
#  * Training tab
#  * Predict tab
#  * [deprecated] Omero tab
#  * Tkinter mainloop
#---------------------------------------------------------------------------

# from tkinter import *
import tkinter as tk
from tkinter import LEFT, ttk, Tk, N, W, E, S, YES, IntVar, StringVar
from tkinter import filedialog
import paramiko
from stat import S_ISDIR, S_ISREG # for recursive download
import os 
import yaml
from sys import platform 
import sys
# if platform=='linux': # only import if linux because windows omero plugin requires Visual Studio Install which is too big

try:
    from biom3d.config_default import CONFIG

    from biom3d.preprocess import auto_config_preprocess
    from biom3d.utils import save_python_config
    from biom3d.utils import adaptive_load_config
    # the packages below are only needed for the local version of the GUI
    # WARNING! the lines below must be commented when deploying the remote version,
    # and uncommented when installing the local version.
    from biom3d.pred import pred
    from biom3d.builder import Builder
    import biom3d.omero_pred
    from biom3d.utils import load_python_config
    from biom3d.train import train
    import biom3d.upload_pred
    import torch
except:
    pass

import numpy as np

#----------------------------------------------------------------------------
# Constants 
# remote or local

REMOTE = False

VENV = "" # virtual environment path

# The option below is made to remove the 'start locally' button in the gui. This is
# useful for the deployment only in order to reduce the size of the 
# distribution we only allow remote access. 
LOCAL = False 

MAIN_DIR = "/home/biome/biom3d" # folder containing biom3d repository on server computer
TRANSPORT = False

# style
PADDING = "3 3 3 3"

FRAME_STYLE = 'white_style.TFrame'
LABELFRAME_STYLE = 'white_style.TLabelframe'
LABELFRAME_LABEL_STYLE = 'white_style.TLabelframe.Label'
BUTTON_STYLE = 'white_style.TButton'
ROOT_FRAME_STYLE = 'red_style.TFrame'
NOTEBOOK_STYLE = 'red_style.TNotebook'
NOTEBOOK_TAB_STYLE = 'red_style.TNotebook.Tab'

#----------------------------------------------------------------------------
# Styles 

def init_styles():

    white = "#FFFFFF"
    red = "#D09696"

    # Main style settings
    theme_style = ttk.Style()
    theme_style_list = ['TFrame', 'TLabel', 'TLabelframe', 'TLabelframe.Label', 'TButton', 'TNotebook', 'TNotebook.Tab', 'TCheckbutton', 'TPanedwindow']
    
    ## Background setup
    for i in range(len(theme_style_list)):
        theme_style.configure(theme_style_list[i],background=white)

    ## Frame setup
    
    ## Notebook tab setup
    theme_style.configure('TNotebook.Tab', padding=[25,5], background=red)
    # expand: enlarge the tab size when selected
    theme_style.map('TNotebook.Tab', background=[("selected", white)], expand=[("selected", [1,1,1,0])])

    red_style = ttk.Style()
    red_style_name = 'red'
    red_style_list = ['TFrame','TNotebook', 'TButton']
    for i in range(len(red_style_list)):
        red_style_list[i] = red_style_name+'.'+red_style_list[i]
        red_style.configure(red_style_list[i], background=red)
    ## Notebook setup
    red_style.configure('red.TNotebook', tabmargins=[1, 0, 1, 0])

#----------------------------------------------------------------------------
# FTP utils

def ftp_put_file(ftp, localpath, remotepath):
    """
    put a file on a ftp client. Assert that the remetopath does not exist otherwise skip the copy.
    """
    try:
        print(ftp.stat(remotepath))
        print('file {} already exist'.format(remotepath))
    except:
        print("copying {} to {}".format(localpath, remotepath))
        ftp.put(localpath=localpath, remotepath=remotepath)

def ftp_put_folder(ftp, localpath, remotepath):
    """
    this function is recursive, if the folder contains subfolder it will call itself until leaf files. 
    """
    global REMOTE # must be defined to create folders 

    # create path to remote if needed
    REMOTE.exec_command("mkdir -p {}".format(remotepath))

    # copy each individual file to remote
    list_files = os.listdir(localpath)
    for i in range(len(list_files)):
        localpath_ = os.path.join(localpath, list_files[i])
        remotepath_ = remotepath+"/"+list_files[i]
        print("local", localpath_)
        print("remote", remotepath_)
        if os.path.isdir(localpath_):
            ftp_put_folder(ftp, localpath_, remotepath_)
        else:
            ftp_put_file(ftp, localpath_, remotepath_)

# from https://stackoverflow.com/questions/6674862/recursive-directory-download-with-paramiko
def ftp_get_folder(ftp, remotedir, localdir):
    """
    download folder through ftp 
    from https://stackoverflow.com/questions/6674862/recursive-directory-download-with-paramiko 
    """
    for entry in ftp.listdir_attr(remotedir):
        remotepath = remotedir + "/" + entry.filename
        localpath = os.path.join(localdir, entry.filename)
        mode = entry.st_mode
        if S_ISDIR(mode):
            try:
                os.mkdir(localpath)
            except OSError:     
                pass
            ftp_get_folder(ftp, remotepath, localpath)
        elif S_ISREG(mode):
            ftp.get(remotepath, localpath)

#----------------------------------------------------------------------------
# ProxyJump
# from https://stackoverflow.com/questions/42208655/paramiko-nest-ssh-session-to-another-machine-while-preserving-paramiko-function

import time
import socket     
from select import select                                                       


class ParaProxy(paramiko.proxy.ProxyCommand):                      
    def __init__(self, stdin, stdout, stderr):                             
        self.stdin = stdin                                                 
        self.stdout = stdout                                               
        self.stderr = stderr
        self.timeout = None
        self.channel = stdin.channel                                               

    def send(self, content):                                               
        try:                                                               
            self.stdin.write(content)                                      
        except IOError as exc:                                             
            raise socket.error("Error: {}".format(exc))                                                    
        return len(content)                                                

    def recv(self, size):                                                  
        try:
            buffer = b''
            start = time.time()

            while len(buffer) < size:
                select_timeout = self._calculate_remaining_time(start)
                ready, _, _ = select([self.stdout.channel], [], [],
                                     select_timeout)
                if ready and self.stdout.channel is ready[0]:
                      buffer += self.stdout.read(size - len(buffer))

        except socket.timeout:
            if not buffer:
                raise

        except IOError as e:
            return ""

        return buffer

    def _calculate_remaining_time(self, start):
        if self.timeout is not None:
            elapsed = time.time() - start
            if elapsed >= self.timeout:
                raise socket.timeout()
            return self.timeout - elapsed
        return None                                   

    def close(self):                                                       
        self.stdin.close()                                                 
        self.stdout.close()                                                
        self.stderr.close()
        self.channel.close()        

#----------------------------------------------------------------------------
# general utils

class Dict(dict):
    def __init__(self, *args, **kwargs): super().__init__(*args, **kwargs)
    def __getattr__(self, name): return self[name]
    def __setattr__(self, name, value): self[name] = value
    def __delattr__(self, name): del self[name]

def Dict_to_dict(cfg):
    """
    transform a Dict into a dict
    """
    ty = type(cfg)
    cfg = dict(cfg)
    for k,i in cfg.items():
        if type(i)==ty:
            cfg[k] = Dict_to_dict(cfg[k])
    return cfg

def save_config(path, cfg):
    """
    save a configuration in a yaml file.
    path must thus contains a yaml extension.
    example: path='logs/test.yaml'
    """
    cfg = Dict_to_dict(cfg)
    with open(path, "w") as f:
        yaml.dump(cfg, f, sort_keys=False)

def nested_dict_pairs_iterator(dic):
    ''' This function accepts a nested dictionary as argument
        and iterate over all values of nested dictionaries
        stolen from: https://thispointer.com/python-how-to-iterate-over-nested-dictionary-dict-of-dicts/ 
    '''
    # Iterate over all key-value pairs of dict argument
    for key, value in dic.items():
        # Check if value is of dict type
        if isinstance(value, dict) or isinstance(value, Dict):
            # If value is dict then iterate over all its values
            for pair in  nested_dict_pairs_iterator(value):
                yield [key, *pair]
        else:
            # If value is not dict type then yield the value
            yield [key, value]

def nested_dict_change_value(dic, key, value):
    """
    Change all value with a given key from a nested dictionary.
    """
    # Loop through all key-value pairs of a nested dictionary and change the value 
    for pairs in nested_dict_pairs_iterator(dic):
        if key in pairs:
            save = dic[pairs[0]]; i=1
            while i < len(pairs) and pairs[i]!=key:
                save = save[pairs[i]]; i+=1
            save[key] = value
    return dic

def popupmsg(msg):
    popup = tk.Tk()
    popup.wm_title("!")
    label = ttk.Label(popup, text=msg)
    #popup.geometry('300x100')
    popup.minsize(300,100)
    label.pack(pady=10, padx=10)
    B1 = ttk.Button(popup, text="Okay", command = popup.destroy)
    B1.pack(side="bottom",pady=10)
    popup.mainloop()
    
 
def replace_line_single(line, key, value):
 
    if key==line[:len(key)]:
        assert line[len(key):len(key)+3]==" = ", "[Error] Invalid line. A valid line must contains \' = \'. Line:"+line
        line = line[:len(key)]
        
        # if value is string then we add brackets
        line += " = "
        if type(value)==str: 
            line += "\'" + value + "\'"
        elif type(value)==np.ndarray:
            line += str(value.tolist())
        else:
            line += str(value)
    return line

def replace_line_multiple(line, dic):

    for key, value in dic.items():
        line = replace_line_single(line, key, value)
    return line

    
def save_python_config(
    config_dir,
    base_config = None,
    **kwargs,
    ):
    import shutil
    import fileinput
    from datetime import datetime

    # create the config dir if needed
    if not os.path.exists(config_dir):
        os.makedirs(config_dir, exist_ok=True)

    # copy default config file or use the one given by the user
    if base_config == None:
        try:
            from biom3d import config_default
            config_path = shutil.copy(config_default.__file__, config_dir) 
        except:
            print("[Error] Please provide a base config file or install biom3d.")
            raise RuntimeError
    else: 
        config_path = base_config

    # rename it with date included
    current_time = datetime.now().strftime("%Y%m%d-%H%M%S")

    # if DESC is in kwargs, then it will be used to rename the config file
    basename = os.path.basename(config_path) if "DESC" not in kwargs.keys() else kwargs['DESC']+'.py'
    new_config_name = os.path.join(config_dir, current_time+"-"+basename)
    os.rename(config_path, new_config_name)

    # edit the new config file with the auto-config values
    with fileinput.input(files=(new_config_name), inplace=True) as f:
        for line in f:
            # edit the line
            line = replace_line_multiple(line, kwargs)
            # write back in the input file
            print(line, end='') 
    return new_config_name   

def config_to_type(cfg, new_type):
    """Change config type to a new type. This function is recursive and can be use to change the type of nested dictionaries. 
    """
    old_type = type(cfg)
    cfg = new_type(cfg)
    for k,i in cfg.items():
        if type(i)==old_type:
            cfg[k] = config_to_type(cfg[k], new_type)
    return cfg
def load_python_config(config_path):
    import importlib.util
    import sys
    spec = importlib.util.spec_from_file_location("config", config_path)
    config = importlib.util.module_from_spec(spec)
    sys.modules["config"] = config
    spec.loader.exec_module(config)
    return config_to_type(config.CONFIG, Dict) # change type from config.Dict to Dict
   
#----------------------------------------------------------------------------
# File dialog

class FileDialog(ttk.Frame):
    def __init__(self, *arg, mode='folder', textEntry="", **kw):
        super(FileDialog, self).__init__(*arg, **kw)
        assert mode in ['folder','file']

        self.filenameText = StringVar()
        self.set(textEntry)
        self.filename = ttk.Entry(self, textvariable=self.filenameText)
        self.filename.grid(column=1,row=1, sticky=(W,E))
        self.grid_columnconfigure(1, weight=1)

        self.command=self.openfolder if mode=='folder' else self.openfile
        self.button = ttk.Button(self,text="Browse", style="train_button.TLabel", width=8, command=self.command)
        self.button.grid(column=2,row=1, sticky=(W), ipady=4, padx=5)

    def set(self, text):
        # Set text entry
        self.filenameText.set(text)

    def openfolder(self):
        text = filedialog.askdirectory(initialdir =  ".", title = "Select A Folder")
        self.filenameText.set(text)
    
    def openfile(self):
        text = filedialog.askopenfilename(initialdir =  ".", title = "Select A File")
        self.filenameText.set(text)
    
    def get(self):
        return self.filenameText.get()


#----------------------------------------------------------------------------
# Preprocess & Train tab

class TrainFolderSelection(ttk.LabelFrame):
    def __init__(self, preprocess_tab=None, *arg, **kw):
        super(TrainFolderSelection, self).__init__(*arg, **kw)

        # Define elements
        # use preprocessing values
        train_button_css = ttk.Style()
        train_button_css.configure("train_button.TLabel", background = '#CD5C5C', foreground = 'white', font=('Helvetica', 9), width = 30, borderwidth=3, focusthickness=7, relief='raised', focuscolor='none', anchor='c', height= 15)
        self.send_data_button = ttk.Button(self, text="Send Dataset",width=29,style="train_button.TLabel",  command=self.send_data)
        self.preprocess_tab = preprocess_tab

        ## image folder
        self.label1 = ttk.Label(self, text="Select the folder containing the images:", anchor="sw", background='white')
        ## mask folder
        self.label2 = ttk.Label(self, text="Select the folder containing the masks:", anchor="sw", background='white')

        if REMOTE:

            self.label0 = ttk.Label(self, text="Send a new Dataset :", anchor="sw", background='white')
            self.img_outdir = FileDialog(self, mode='folder', textEntry='')        
            self.msk_outdir = FileDialog(self, mode='folder', textEntry="")
            self.send_data_label = ttk.Label(self, text="Define a unique name below to your Dataset :")
            self.send_data_name = StringVar(value="nucleus_0001")
            self.send_data_entry = ttk.Entry(self, textvariable=self.send_data_name)
            

    
          
        else:
            self.img_outdir = FileDialog(self, mode='folder', textEntry="/home/safarbatis/chocolate-factory/data/raw")
            self.msk_outdir = FileDialog(self, mode='folder', textEntry="/home/safarbatis/chocolate-factory/data/seg")            
       

        # Position elements

        self.label1.grid(column=0, row=1, sticky=W, pady=5)
        
        if REMOTE:
            self.label0.grid(column=0,row=0, sticky=W, pady=2)
            self.img_outdir.grid(column=0, row=2, sticky=(W,E))
            self.label2.grid(column=0,row=3, sticky=W, pady=2)
            self.msk_outdir.grid(column=0,row=4, sticky=(W,E))
            self.send_data_label.grid(column=0, row=7, sticky=(W,E), pady=2)
            self.send_data_entry.grid(column=0,row=8, sticky=(W,E))
            self.send_data_button.grid(column=0, row=9, pady=5,ipady=4,)
            
        else:
            self.img_outdir.grid(column=0, row=2, sticky=(W,E))
            self.label2.grid(column=0,row=3, sticky=W, pady=7)
            self.msk_outdir.grid(column=0,row=4, sticky=(W,E))

        
        
        # Configure columns
        self.columnconfigure(0, weight=1)

        for i in range(6):
            self.rowconfigure(i, weight=1)

    def use_preprocessing(self):
        if REMOTE:
            # update the list of data directories
            _,stdout,_ = REMOTE.exec_command('ls {}/data'.format(MAIN_DIR))
            self.data_list = [e.replace('\n','') for e in stdout.readlines()]

            # update option menu list 
            self.data_dir_option_menu.set_menu(self.data_list[0], *self.data_list)
            
            self.data_dir.set(self.preprocess_tab.send_data_name.get())
            self._update_data_dir()
        else:
            self.img_outdir.set(self.img_outdir.get())
            self.msk_outdir.set(self.msk_outdir.get())

        self.num_classes.set(self.num_classes.get())
    
    def send_data(self):
        ftp = REMOTE.open_sftp()

        # copy folders 
        remote_dir_img = "{}/data/{}/img".format(MAIN_DIR,self.send_data_name.get())
        remote_dir_msk = "{}/data/{}/msk".format(MAIN_DIR,self.send_data_name.get())
        ftp_put_folder(ftp, localpath=self.img_outdir.get(), remotepath=remote_dir_img)
        ftp_put_folder(ftp, localpath=self.msk_outdir.get(), remotepath=remote_dir_msk)
        popupmsg("Data sent!")
     
   
class ConfigFrame(ttk.LabelFrame):
    def __init__(self, train_folder_selection=None, *arg, **kw):
        super(ConfigFrame, self).__init__(*arg, **kw)

        # widgets definitions
        willy1 = ttk.Style()
        willy1.configure("auto_confing_button.TLabel", background = '#76D7C4', foreground = 'black', width = 25, borderwidth=3, focusthickness=7, focuscolor='red', relief="raised" , anchor='c')
        if REMOTE:
            # get dataset list
            _,stdout,_ = REMOTE.exec_command('ls {}/data'.format(MAIN_DIR))
            self.data_list = [e.replace('\n','') for e in stdout.readlines()]
            # define the dropdown menu
            if(len(self.data_list) == 0):
                self.data_dir = StringVar(value="Empty")
            else:   
                #self.data_dir = StringVar(value=self.data_list[0])
                self.data_dir = StringVar(value="Choose a dataset")

            self.data_dir_option_menu = ttk.OptionMenu(self, self.data_dir, self.data_dir.get(), *self.data_list, command= self.option_selected)


            self.label4 = ttk.Label(self, text="Select the Dataset to preprocess :", anchor="sw", background='white')
            self.data_dir.trace("w", self.option_selected)
            self.dataset_update()        
            self.button_dataset_list = ttk.Button(self, text="Update", command=self.dataset_update)
        
        self.builder_name_label = ttk.Label(self, text="Set a name for the builder folder (folder containing your future model):")
        self.builder_name = StringVar(value="unet_example")
        self.builder_name_entry = ttk.Entry(self, textvariable=self.builder_name)

        # number of classes
        self.num_classes_label = ttk.Label(self, text="Enter the number of classes: "+"."*screen_width, anchor="sw", background='white')
        self.num_classes = IntVar(value=1)
        self.classes = ttk.Entry(self, width=5,textvariable=self.num_classes)
        
        
        self.auto_config_button = ttk.Button(self, text="Auto-configure", style='train_button.TLabel',width =29,command=self.auto_config)
        self.img_outdir = train_folder_selection.img_outdir
        self.msk_outdir = train_folder_selection.msk_outdir
        

        self.auto_config_finished = ttk.Label(self, text="")

        self.num_epochs_label = ttk.Label(self, text='Number of epochs: '+"."*screen_width)
        self.num_epochs = IntVar(value=100)
        self.num_epochs_entry = ttk.Entry(self, width=4, textvariable=self.num_epochs)
        

        self.batch_size_label = ttk.Label(self, text='Batch size (int): '+"."*screen_width)
        self.batch_size = IntVar(value=2)
        self.batch_size_entry = ttk.Entry(self, width=4, textvariable=self.batch_size)

        self.patch_size_label = ttk.Label(self, text='Patch size ([int int int]): '+"."*screen_width)
        self.patch_size1 = StringVar(value="128")
        self.patch_size_entry1 = ttk.Entry(self, width=4, textvariable=self.patch_size1)
        self.patch_size2 = StringVar(value="128")
        self.patch_size_entry2 = ttk.Entry(self, width=4, textvariable=self.patch_size2)
        self.patch_size3 = StringVar(value="128")
        self.patch_size_entry3 = ttk.Entry(self, width=4, textvariable=self.patch_size3)
        self.patch_size = [int(self.patch_size1.get()), int(self.patch_size2.get()), int(self.patch_size3.get())]
       

        self.aug_patch_size_label = ttk.Label(self, text='Augmentation patch size ([int int int]): '+"."*screen_width)
        self.aug_patch_size1 = StringVar(value="160")
        self.aug_patch_size_entry1 = ttk.Entry(self, width=4, textvariable=self.aug_patch_size1)
        self.aug_patch_size2 = StringVar(value="120")
        self.aug_patch_size_entry2 = ttk.Entry(self, width=4, textvariable=self.aug_patch_size2)
        self.aug_patch_size3 = StringVar(value="160")
        self.aug_patch_size_entry3 = ttk.Entry(self, width=4, textvariable=self.aug_patch_size3)
        self.aug_patch_size = [int(self.aug_patch_size1.get()), int(self.aug_patch_size2.get()), int(self.aug_patch_size3.get())]
        
        self.num_pools_label = ttk.Label(self, text='Number of pool in the U-Net model ([int int int]): '+"."*screen_width)
        self.num_pools1 = StringVar(value="5")
        self.num_pools_entry1 = ttk.Entry(self, width=4, textvariable=self.num_pools1)
        self.num_pools2 = StringVar(value="5")
        self.num_pools_entry2 = ttk.Entry(self, width=4, textvariable=self.num_pools2)
        self.num_pools3 = StringVar(value="5")
        self.num_pools_entry3 = ttk.Entry(self, width=4, textvariable=self.num_pools3)
        self.num_pools = [int(self.num_pools1.get()), int(self.num_pools2.get()), int(self.num_pools3.get())]

        # place widgets
        if REMOTE:
            self.data_dir_option_menu.grid(column=0,sticky=E,padx=75 ,row=0, pady=2)
            self.label4.grid(column=0,row=0, sticky=W, pady=2)
            self.button_dataset_list.grid(column=0,sticky=E, row=0, pady=2)
        self.builder_name_label.grid(column=0, row=1, sticky=(W,E), ipady=4,pady=3)
        self.builder_name_entry.grid(column=0, row=2,ipadx=213,ipady=4,pady=3,sticky=(W,E))
        self.num_classes_label.grid(column=0,row=3, sticky=W, pady=2)
        self.classes.grid(column=0,row=3,pady=5,sticky=E)
        self.auto_config_button.grid(column=0, columnspan=4,row=4 ,ipady=4, pady=2,)
        self.auto_config_finished.grid(column=0, row=5, columnspan=2, sticky=(W,E))

        self.num_epochs_label.grid(column=0, row=6, sticky=(W))
        self.num_epochs_entry.grid(column=0, row=6, padx= 0, sticky=E)

        self.batch_size_label.grid(column=0, row=7, sticky=(W,E))
        self.batch_size_entry.grid(column=0, row=7, padx= 0, sticky=E)
        
        self.patch_size_label.grid(column=0, row=8, sticky=(W,E))
        self.patch_size_entry1.grid(column=0, row=8,padx= 60, sticky=E)
        self.patch_size_entry2.grid(column=0, row=8,padx= 30, sticky=E)
        self.patch_size_entry3.grid(column=0, row=8, padx= 0, sticky=E)

        self.aug_patch_size_label.grid(column=0, row=9, sticky=(W,E))
        self.aug_patch_size_entry1.grid(column=0, row=9,padx= 60, sticky=E)
        self.aug_patch_size_entry2.grid(column=0, row=9, padx= 30,sticky=E)
        self.aug_patch_size_entry3.grid(column=0, row=9,padx= 0, sticky=E)

        self.num_pools_label.grid(column=0, row=10, sticky=(W,E))
        self.num_pools_entry1.grid(column=0, row=10,padx= 60, sticky=E)
        self.num_pools_entry2.grid(column=0, row=10, padx= 30,sticky=E)
        self.num_pools_entry3.grid(column=0, row=10,padx= 0, sticky=E)

        # grid config
        self.columnconfigure(0, weight=1)
        for i in range(10):
            self.rowconfigure(i, weight=1)
    def option_selected(self, *args):
        global selected_dataset
        selected_dataset = self.data_dir.get()
        print("Selected option:", selected_dataset)
        return selected_dataset

    def dataset_update(self):
        # get updated dataset list from remote
        _, stdout, _ = REMOTE.exec_command('ls {}/data'.format(MAIN_DIR))
        self.data_list = [e.replace('\n','') for e in stdout.readlines()]

        # clear existing menu
        self.data_dir_option_menu['menu'].delete(0, 'end')

        # add new options to menu
        for option in self.data_list:
            self.data_dir_option_menu['menu'].add_command(
                label=option,
                command=lambda opt=option: self.data_dir.set(opt))
        
        
    def str2list(self, string):
        """
        convert a string like '[5 5 5]' into list of integers
        we remove first and last element, as they are supposed to be '[' and ']' symbols.
        """
        # remove first and last element
        return [int(e) for e in string[1:-1].split(' ') if e!='']
    def str2list2(self, string):
        """
        convert a string like '[5, 5, 5]' into list of integers
        we remove first and last element, as they are supposed to be '[' and ']' symbols.
        """
        # remove first and last element
        return [int(e) for e in string[1:-1].split(', ') if e!='']
    def auto_config(self):
        self.auto_config_finished.config(text="Auto-configuration, please wait...")
        global config_path 
        global img_dir_train
        global msk_dir_train
        global fg_dir_train
        if REMOTE:
            # preprocessing
            _,stdout,stderr=REMOTE.exec_command("source {}/bin/activate; cd {};  python -m biom3d.preprocess --img_dir data/{}/img --msk_dir data/{}/msk --num_classes {} --desc {} --remote".format(VENV,MAIN_DIR, selected_dataset, selected_dataset,self.classes.get(),self.builder_name_entry.get()))  
            auto_config_results = stdout.readlines()
            auto_config_results = [e.replace('\n','') for e in auto_config_results]
         
            img_dir_train = "data/{}/img_out".format(selected_dataset)
            msk_dir_train = "data/{}/msk_out".format(selected_dataset)
            fg_dir_train = "data/{}/fg_out".format(selected_dataset)
            # error management
            if len(auto_config_results)!=10:
               print("[Error] Auto-config error:", auto_config_results)
               popupmsg("[Error] Auto-config error: "+ str(auto_config_results))
            while True:
                line = stderr.readline()
                if not line:
                    break
                print(line, end="")
           
           # get auto config results
            reversed_auto_config_results = auto_config_results[::-1]
        
            batch = reversed_auto_config_results[4]
            patch = self.str2list(reversed_auto_config_results[3])
            aug_patch = self.str2list2(reversed_auto_config_results[2])
            pool = self.str2list(reversed_auto_config_results[1])
            config_path = reversed_auto_config_results[0]
    
            print(batch,patch,pool,aug_patch,config_path)
          
            
        else: 
            # Preprocessing & autoconfiguration    
            config_path=auto_config_preprocess(img_dir=self.img_outdir.get(),
            msk_dir=self.msk_outdir.get(),
            desc=self.builder_name_entry.get(),
            num_classes=self.num_classes.get()+1,
            remove_bg=False, use_tif=False,
            config_dir="config/",
            base_config=None,
                
            )
            # Read the config file
            self.train_parameters = adaptive_load_config(config_path)
            
            batch= self.train_parameters.BATCH_SIZE
            aug_patch= self.train_parameters.AUG_PATCH_SIZE
            patch= self.train_parameters.PATCH_SIZE
            pool = self.train_parameters.NUM_POOLS
            
            img_dir_train = self.train_parameters.IMG_DIR
            msk_dir_train = self.train_parameters.MSK_DIR
            fg_dir_train = self.train_parameters.FG_DIR
         
            print("Train Parameters :  ",batch,aug_patch,patch,pool,config_path)
           
        
        # Update Config Cells in Gui
        self.batch_size.set(batch)
        
        self.aug_patch_size= aug_patch
        self.aug_patch_size1.set(aug_patch[0])
        self.aug_patch_size2.set(aug_patch[1])
        self.aug_patch_size3.set(aug_patch[2])
        
        self.patch_size = patch
        self.patch_size1.set(patch[0])
        self.patch_size2.set(patch[1])
        self.patch_size3.set(patch[2])
        
        self.num_pools = pool
        self.num_pools1.set(pool[0])
        self.num_pools2.set(pool[1])
        self.num_pools3.set(pool[2])
        
        if REMOTE:
            self.auto_config_finished.config(text="Auto-configuration done! \n" )
            popupmsg("Auto-configuration done!")
        else :
            self.auto_config_finished.config(text="Auto-configuration done! and saved in config folder : \n" +config_path)
            popupmsg("Auto-configuration done! and saved in config folder : \n" +config_path)

class TrainTab(ttk.Frame):
    def __init__(self, preprocess_tab=None, *arg, **kw):
        super(TrainTab, self).__init__(*arg, **kw)
        global new_config_path
        self.folder_selection = TrainFolderSelection(preprocess_tab=preprocess_tab, master=self, text="Preprocess", padding=[10,10,10,10])
        self.config_selection = ConfigFrame(train_folder_selection=self.folder_selection, master=self, text="Training configuration", padding=[10,10,10,10])
        self.train_button = ttk.Button(self, text="Start", style="train_button.TLabel", width =29, command=self.train)
        self.train_done = ttk.Label(self, text="")

        # set default values of train folders with the ones used for preprocess tab

        self.folder_selection.grid(column=0,row=0,sticky=(N,W,E), pady=3)
        self.config_selection.grid(column=0,row=1,sticky=(N,W,E), pady=20)
        self.train_button.grid(column=0, row=2, padx=15, ipady=4, pady= 2, sticky=(N))
        self.train_done.grid(column=0, row=3, sticky=W)

    
        self.columnconfigure(0, weight=1)
        for i in range(4):
            self.rowconfigure(i, weight=1)
    
    def str2list(self, string):
        """
        convert a string like '[5 5 5]' into list of integers
        we remove first and last element, as they are supposed to be '[' and ']' symbols.
        """
        # remove first and last element
        return [int(e) for e in string[1:-1].split(' ') if e!='']

    def line_buffered(self, f):
        line_buf = ""
        while not f.channel.exit_status_ready():
            line_buf += str(f.read(1))
            if line_buf.endswith('\n'):
                yield line_buf
                line_buf = ''

    def train(self):
        if REMOTE:
            import tempfile
            tempdir = tempfile.mkdtemp(prefix="tmp-config-")
    
            saved_config = tempdir+"/tmp-config.py"
            ftp = REMOTE.open_sftp()
          
            ftp.get(MAIN_DIR+"/"+config_path, saved_config)
            
            cfg = load_python_config(saved_config)
            ftp.close()
        else :   
            cfg = load_python_config(config_path)
       
       
       # test if aug_patch_size is greater than patch_size 
        self.config_selection.patch_size = [int(self.config_selection.patch_size1.get()), int(self.config_selection.patch_size2.get()), int(self.config_selection.patch_size3.get())]
        self.config_selection.aug_patch_size = [int(self.config_selection.aug_patch_size1.get()), int(self.config_selection.aug_patch_size2.get()), int(self.config_selection.aug_patch_size3.get())]
       
        for i in range(len(self.config_selection.patch_size)):
         if self.config_selection.patch_size[i] > self.config_selection.aug_patch_size[i]:
             popupmsg(f" ERREUR ! Le patch size N°{i} est inferieur a l'élément {i} de l'augmentation patch size !")
       
        # set the configuration
        
        cfg.IMG_DIR = img_dir_train

        cfg = nested_dict_change_value(cfg, 'img_dir', cfg.IMG_DIR)

        cfg.MSK_DIR = msk_dir_train
        cfg = nested_dict_change_value(cfg, 'msk_dir', cfg.MSK_DIR)
        
        cfg.FG_DIR = fg_dir_train
        cfg = nested_dict_change_value(cfg, 'fg_dir', cfg.FG_DIR)

        cfg.DESC = self.config_selection.builder_name.get()
        
        cfg.NUM_CLASSES = self.config_selection.num_classes.get()
        cfg = nested_dict_change_value(cfg, 'num_classes', cfg.NUM_CLASSES)
       
        cfg.NB_EPOCHS = self.config_selection.num_epochs.get()
        cfg = nested_dict_change_value(cfg, 'nb_epochs', cfg.NB_EPOCHS)
        
        cfg.BATCH_SIZE = self.config_selection.batch_size.get()
        cfg = nested_dict_change_value(cfg, 'batch_size', cfg.BATCH_SIZE)
       
        
        cfg.PATCH_SIZE = self.config_selection.patch_size
        cfg = nested_dict_change_value(cfg, 'patch_size', cfg.PATCH_SIZE)
        
        
        cfg.AUG_PATCH_SIZE = self.config_selection.aug_patch_size
        cfg = nested_dict_change_value(cfg, 'aug_patch_size', cfg.AUG_PATCH_SIZE)

        self.config_selection.num_pools = [int(self.config_selection.num_pools1.get()), int(self.config_selection.num_pools2.get()), int(self.config_selection.num_pools3.get())]
        cfg.NUM_POOLS = self.config_selection.num_pools
        cfg = nested_dict_change_value(cfg, 'num_pools', cfg.NUM_POOLS)
        
        if REMOTE:
            # if remote store the config file in a temp file
    
            new_config_path = save_python_config(config_dir=tempdir,
                                                 base_config=saved_config,
            IMG_DIR=cfg.IMG_DIR,
            MSK_DIR=cfg.MSK_DIR,
            FG_DIR=cfg.FG_DIR,
            NUM_CLASSES=cfg.NUM_CLASSES,
            BATCH_SIZE=cfg.BATCH_SIZE,
            AUG_PATCH_SIZE=cfg.AUG_PATCH_SIZE,
            PATCH_SIZE=cfg.PATCH_SIZE,
            NUM_POOLS=cfg.NUM_POOLS,
            NB_EPOCHS=cfg.NB_EPOCHS)
            # copy it
            ftp = REMOTE.open_sftp()
            ftp.put(new_config_path, MAIN_DIR+"/config1.py")
            ftp.close()
            # delete the temp file
            os.remove(new_config_path)


            import threading
            def train_nohup():
                
                # run the training and store the output in an output file 
                _,stdout,stderr=REMOTE.exec_command("source {}/bin/activate; cd {}; nohup  python -m biom3d.train --config config1.py &".format(VENV,MAIN_DIR))
                
                # print the stdout continuously
                while True:
                    line = stdout.readline()
                    if not line:
                        break
                    print(line, end="")
                while True:
                    line = stderr.readline()
                    if not line:
                        break
                    print(line, end="")
                
        
                
            worker = threading.Thread(target=train_nohup)
            worker.start()
            time.sleep(3)
            
            
            def plot():
                import matplotlib.pyplot as plt
                import pandas as pd
                import os
                import time  
                plt.switch_backend('agg')            
                # Function to update the plot
                def update_plot(csv_file):                   
                    data = pd.read_csv(csv_file)
                    plt.clf()  # Clear the current plot
                    plt.plot(data['epoch'], data['train_loss'], label='Train loss')
                    plt.plot(data['epoch'], data['val_loss'], label ='Validation loss')
                    plt.xlabel('Epoch')
                    plt.ylabel('Loss')
                    plt.title('Learning Curves')
                    plt.grid(True)
                    plt.legend()
<<<<<<< HEAD
                   #plt.pause(0.1)  # Pause for a short duration to allow for updating               
=======
                    #plt.pause(0.1)  # Pause for a short duration to allow for updating               
>>>>>>> 290c2591
                    plt.savefig('Learning_curves_plot.png')
                    
                # CSV file path
                csv_file = os.path.join("plots/log.csv")

                # Get initial modification timestamp
                prev_mod_time = os.path.getmtime(csv_file)

                # Continuously update the plot
                while True:
                    curr_mod_time = os.path.getmtime(csv_file)
                    if curr_mod_time > prev_mod_time:
                        prev_mod_time = curr_mod_time
                        update_plot(csv_file)
                    time.sleep(1)  # Wait for 1 second before checking again
                    if not worker.is_alive():
                        break

        
            def get_logs():
                while True:
                    time.sleep(2)
                    # get the last folder modified/created
                    _,stdout,stderr=REMOTE.exec_command("ls -td {}/logs/*/ | head -1".format(MAIN_DIR))
                    line= stdout.readline()
                
                    # connect to remote
                    ftp = REMOTE.open_sftp()

                    # remote directory
                    remotedir =line.rstrip()+"/log"
                    
                    # create local dir if it does not exist already
                    localdir = os.path.join("plots/")
                    if not os.path.exists(localdir):
                        os.makedirs(localdir, exist_ok=True)
                    
                    # copy files from remote to local
                    ftp_get_folder(ftp, remotedir, localdir)
                    if not worker.is_alive():
                        break
            
            
            
            
            
            worker2 = threading.Thread(target=get_logs)
            worker2.start()
            time.sleep(3)
            worker3 = threading.Thread(target=plot)
            worker3.start()
     
                
             
            worker.join()
            if not worker.is_alive() : popupmsg(" Training Done ! ")
            
            #worker2.join()
            #worker3.join()
            #get_logs()
            #plot()
            
            
            
        else:  
            # save the new config file
            
            new_config_path = save_python_config(
            config_dir="config/",
            base_config=config_path,
            IMG_DIR=cfg.IMG_DIR,
            MSK_DIR=cfg.MSK_DIR,
            NUM_CLASSES=self.config_selection.num_classes.get(),
            BATCH_SIZE=cfg.BATCH_SIZE,
            AUG_PATCH_SIZE=cfg.AUG_PATCH_SIZE,
            PATCH_SIZE=cfg.PATCH_SIZE,
            NUM_POOLS=cfg.NUM_POOLS,
            NB_EPOCHS=cfg.NB_EPOCHS
            
            )
        
            if not torch.cuda.is_available():
               popupmsg("  No GPU detected, the training might take a longer time ")
        
            # run the training
            train(config=new_config_path)
            popupmsg(" Training Done ! ")
            self.train_done.config(text="Training done!")
              

        

#----------------------------------------------------------------------------
# Precition tab

class InputDirectory(ttk.LabelFrame):
    def __init__(self, *arg, **kw):
        super(InputDirectory, self).__init__(*arg, **kw)

        self.input_folder_label = ttk.Label(self, text="Select a folder containing images for prediction:")
        self.input_folder_label.grid(column=0, row=0, sticky=(W,E))

        if REMOTE: 
            # define the dropdown menu
            _,stdout,_ = REMOTE.exec_command('ls {}/data/to_pred'.format(MAIN_DIR))     # Where should i search ??
            self.data_list = [e.replace('\n','') for e in stdout.readlines()]
            if(len(self.data_list) == 0):
                self.data_dir = StringVar(value="Empty")
            else:   
                self.data_dir = StringVar(value=self.data_list[0])
            self.data_dir_option_menu = ttk.OptionMenu(self, self.data_dir, self.data_dir.get(), *self.data_list)

            # or send the dataset to server
            self.send_data_label = ttk.Label(self, text="Or send a new dataset of raw images to the server:")
            self.send_data_folder = FileDialog(self, mode='folder', textEntry="data/to_pred")
            self.send_data_button = ttk.Button(self, width=29, style="train_button.TLabel", text="Send data", command=self.send_data)


            self.data_dir_option_menu.grid(column=0, row=0, padx=12,sticky=(E))
            self.send_data_label.grid(column=0, row=2, sticky=(W,E))
            self.send_data_folder.grid(column=0, row=3, sticky=(W,E))
            self.send_data_button.grid(column=0, row=4, ipady=4,pady=5,)

            self.columnconfigure(0, weight=1)
            for i in range(5):
                self.rowconfigure(i, weight=1)
        else:
            
            self.data_dir = FileDialog(self, mode='folder', textEntry=os.path.join('data', 'to_pred'))
            self.data_dir.grid(column=0, row=1, sticky=(W,E))

            self.columnconfigure(0, weight=1)
            for i in range(2):
                self.rowconfigure(i, weight=1)

    def send_data(self):
        # send data to server
        ftp = REMOTE.open_sftp()
        remotepath="{}/data/to_pred/{}".format(MAIN_DIR, os.path.basename(self.send_data_folder.get()))
        ftp_put_folder(ftp, localpath=self.send_data_folder.get(), remotepath=remotepath)

        # update the dropdown menu (and select the new dataset automatically)
        _,stdout,_ = REMOTE.exec_command('ls {}/data/to_pred'.format(MAIN_DIR))
        self.data_list = [e.replace('\n','') for e in stdout.readlines()]
        self.data_dir_option_menu.set_menu(self.data_list[0], *self.data_list)
        self.data_dir.set(os.path.basename(self.send_data_folder.get()))
        popupmsg("Data sent !")

class Connect2Omero(ttk.LabelFrame):
    def __init__(self, *arg, **kw):
        super(Connect2Omero, self).__init__(*arg, **kw)

        # widgets definitions
        self.hostname_label = ttk.Label(self, text='Omero server address:')
        self.hostname = StringVar(value="omero.igred.fr")
        self.hostname_entry = ttk.Entry(self, textvariable=self.hostname)

        self.username_label = ttk.Label(self, text='User name:')
        self.username = StringVar(value="")
        self.username_entry = ttk.Entry(self, textvariable=self.username)

        self.password_label = ttk.Label(self, text='Password:')
        self.password = StringVar(value="")
        self.password_entry = ttk.Entry(self, textvariable=self.password, show='*')

        # place widgets
        self.hostname_label.grid(column=0, row=0, sticky=(W,E))
        self.hostname_entry.grid(column=1, row=0, sticky=(W,E))

        self.username_label.grid(column=0, row=1, sticky=(W,E))
        self.username_entry.grid(column=1, row=1, sticky=(W,E))

        self.password_label.grid(column=0, row=2, sticky=(W,E))
        self.password_entry.grid(column=1, row=2, sticky=(W,E))

        # grid config
        self.columnconfigure(0, weight=1)
        self.columnconfigure(1, weight=5)
        for i in range(3):
            self.rowconfigure(i, weight=1)

class OmeroDataset(ttk.LabelFrame):
    def __init__(self, *arg, **kw):
        super(OmeroDataset, self).__init__(*arg, **kw)

    
        self.label_id = ttk.Label(self, text="Input Dataset ID:")
        self.id = StringVar(value="19699")
        self.id_entry = ttk.Entry(self, textvariable=self.id)

   
        
        self.label_id.grid(column=0, row=0, sticky=(W,E))
        self.id_entry.grid(column=1,row=0,sticky=(W,E))

        
        self.columnconfigure(0, weight=1)
        self.columnconfigure(1, weight=5)
        self.rowconfigure(0, weight=1)
        self.rowconfigure(1, weight=1)
class ModelSelection(ttk.LabelFrame):
    def __init__(self, *arg, **kw):
        super(ModelSelection, self).__init__(*arg, **kw)

        # Define elements
        # get model list
        if REMOTE:
            _,stdout,_ = REMOTE.exec_command('ls {}/logs'.format(MAIN_DIR))
            self.logs_list = [e.replace('\n','') for e in stdout.readlines()]
            
            # define the dropdown menu    
            if(len(self.logs_list) == 0):
                self.logs_dir = StringVar(value="Empty")
            else:   
                self.logs_dir = StringVar(value=self.logs_list[0])
            self.logs_dir_option_menu = ttk.OptionMenu(self, self.logs_dir, self.logs_dir.get(), *self.logs_list)
            self.button_update_list = ttk.Button(self, text="Update", command=self._update_logs_list)
            
            self.logs_dir_option_menu.grid(column=0, row=0, sticky=(W,E))
            self.button_update_list.grid(column=1, row=0, padx=5,sticky=(W,E))
            
            self.columnconfigure(0, weight=10)
            self.columnconfigure(1, weight=1)
            self.rowconfigure(0, weight=1)

        else: 
            ## build folder
            self.label1 = ttk.Label(self, text="Select the folder containing the build:", anchor="sw", background='white')
            self.logs_dir = FileDialog(self, mode='folder', textEntry='logs/')

            self.logs_dir.grid(column=0, row=0, sticky=(W,E))
            self.columnconfigure(0, weight=1)
            self.rowconfigure(0, weight=1)
        
    def _update_logs_list(self):
        _,stdout,_ = REMOTE.exec_command('ls {}/logs'.format(MAIN_DIR))
        self.logs_list = [e.replace('\n','') for e in stdout.readlines()]
        self.logs_dir_option_menu.set_menu(self.logs_list[0], *self.logs_list)
        popupmsg("Models list updated !")

class OutputDirectory(ttk.LabelFrame):
    def __init__(self, *arg, **kw):
        super(OutputDirectory, self).__init__(*arg, **kw)

        if REMOTE: 
            # if remote, only print an information message indicating where to find the prediction folder on the server.
            self.default_label = ttk.Label(self, text="(Optional) Select a local folder to download the predictions:")
            self.data_dir = FileDialog(self, mode="folder", textEntry="")
            self.default_label.grid(column=0, row=0, sticky=(W,E))
            self.data_dir.grid(column=0, row=1, sticky=(W,E))

            self.columnconfigure(0, weight=1)
            for i in range(2):
                self.rowconfigure(i, weight=1)
        else:
            self.data_dir_label = ttk.Label(self, text="Select a folder for the upcoming predictions:")
            self.data_dir = FileDialog(self, mode='folder', textEntry=os.path.join('data', 'pred'))
            
            self.data_dir_label.grid(column=0, row=0, sticky=(W,E))
            self.data_dir.grid(column=0, row=1, sticky=(W,E))

            self.columnconfigure(0, weight=1)
            for i in range(2):
                self.rowconfigure(i, weight=1)
class OmeroUpload(ttk.LabelFrame):
    def __init__(self,*arg, **kw):
        super(OmeroUpload, self).__init__(*arg, **kw)
        self.upload_label= ttk.Label(self, text="Send predictions to OMERO : ")
       
        # widgets definitions
        self.hostname_label = ttk.Label(self, text='Omero server address:')
        self.hostname = StringVar(value="omero.igred.fr")
        self.hostname_entry = ttk.Entry(self, textvariable=self.hostname)

        self.username_label = ttk.Label(self, text='User name:')
        self.username = StringVar(value="")
        self.username_entry = ttk.Entry(self, textvariable=self.username)

        self.password_label = ttk.Label(self, text='Password:')
        self.password = StringVar(value="")
        self.password_entry = ttk.Entry(self, textvariable=self.password, show='*')

        self.dataset_label = ttk.Label(self, text='Select a folder to save the prediction  :')
        
        self.prediction_folder_label = ttk.Label(self, text='Prediction Folder:')
        self.prediction_folder= FileDialog(self, mode='folder', textEntry="data/pred")
        
        self.upload_project_label= ttk.Label(self, text="Project ID : ") #change to project id and send dataset name
        self.project_id= StringVar(value="12906")
        self.upload_project_entry= ttk.Entry(self,textvariable=self.project_id)
        
        self.upload_dataset_label= ttk.Label(self, text="Select a name for your dataset : ") #change to project id and send dataset name
        self.dataset_name= StringVar(value="Biom3d_pred")
        self.dataset_name_entry= ttk.Entry(self,textvariable=self.dataset_name)
        if REMOTE :
            # define the dropdown menu
            _,stdout,_ = REMOTE.exec_command('ls {}/data/pred'.format(MAIN_DIR))
            self.data_list = [e.replace('\n','') for e in stdout.readlines()]
            if(len(self.data_list) == 0):
                    self.data_dir = StringVar(value="Empty")
            else:   
                self.data_dir = StringVar(value=self.data_list[0])
            self.data_dir_option_menu = ttk.OptionMenu(self, self.data_dir, self.data_dir.get(), *self.data_list)
            self.button_update_list = ttk.Button(self, text="Update", command=self._update_pred_list)
            self.dataset_label = ttk.Label(self, text='Select the dataset to send :')
        self.send_data_omero = ttk.Button(self, width=29,text="Send to Omero", style="train_button.TLabel", command=self.send_to_omero)
        # place widgets
        self.hostname_label.grid(column=0, row=0, sticky=(W,E))
        self.hostname_entry.grid(column=1,columnspan=2, row=0, sticky=(W,E))

        self.username_label.grid(column=0, row=1, sticky=(W,E))
        self.username_entry.grid(column=1,columnspan=2, row=1, sticky=(W,E))

        self.password_label.grid(column=0, row=2, sticky=(W,E))
        self.password_entry.grid(column=1, columnspan=2,row=2, sticky=(W,E))
        
        self.upload_project_label.grid(column=0, row=3, sticky=(W,E))
        self.upload_project_entry.grid(column=1, columnspan=2,row=3, sticky=(W,E))
        self.upload_dataset_label.grid(column=0,row=4, pady=5, sticky=(W,E))
        self.dataset_name_entry.grid(column=1,row=4,columnspan=2, pady=5, sticky=(W,E))
        self.dataset_label.grid(column=0,row=5, pady=5, sticky=(W,E))
        if REMOTE:
            self.data_dir_option_menu.grid(column=0, row=6, columnspan=2, sticky=(W,E))
            self.button_update_list.grid(column=2,row=6, padx=6, sticky=(W,E))
            self.send_data_omero.grid(padx=(100, 10),columnspan=2,ipady=4,pady=5,row=7, )
       
        else :
            self.prediction_folder_label.grid(column=0, row=6,padx=5, sticky=(W,E))
            self.prediction_folder.grid(column=1,columnspan=2,row=6, sticky=(W,E))
        # grid config
        self.columnconfigure(0, weight=1)
        self.columnconfigure(1, weight=5)
        for i in range(6):
            self.rowconfigure(i, weight=1)

       
        # add send to omero button 
    def _update_pred_list(self):
        _,stdout,_ = REMOTE.exec_command('ls {}/data/pred'.format(MAIN_DIR))
        self.data_list = [e.replace('\n','') for e in stdout.readlines()]
        self.data_dir_option_menu.set_menu(self.data_list[0], *self.data_list)       
        popupmsg("Updated !")
        
        
    def send_to_omero(self): 
        # get the last folder modified/created
        _,stdout,stderr=REMOTE.exec_command("ls -td {}/data/pred/{}/*/ | head -1".format(MAIN_DIR, self.dataset_selected_omero() ))  
        last_folder = stdout.readline().replace('\n','')
        _,stdout,stderr=REMOTE.exec_command("source {}/bin/activate; cd {}; python -m biom3d.omero_uploader --username {} --password {} --hostname {} --project {} --path '{}' --dataset_name {}".format(VENV,MAIN_DIR, self.username_entry.get(), self.password_entry.get(), self.hostname_entry.get(), self.upload_project_entry.get(), last_folder,self.dataset_name_entry.get() ))
        
       
        while True: 
                    line = stdout.readline()
                    if not line:
                        break
                    if line:
                        print(line, end="")
        while True: # print error messages if needed
            line = stderr.readline()
            if not line:
                break
            if line:
                print(line, end="")
       
       
       
    def dataset_selected_omero(self, *args):
        global selected_dataset
        selected_dataset = self.data_dir.get()
        #print("Selected option:", selected_dataset)
        return selected_dataset  
class DownloadPrediction(ttk.LabelFrame):
    """
    REMOTE only! download output after prediction
    """
    def __init__(self, *arg, **kw):
        super(DownloadPrediction, self).__init__(*arg, **kw)

        assert REMOTE, "[Error] REMOTE must defined"

        self.input_folder_label = ttk.Label(self, text="Select a remote folder to download :")

        # define the dropdown menu
        _,stdout,_ = REMOTE.exec_command('ls {}/data/pred'.format(MAIN_DIR))
        self.data_list = [e.replace('\n','') for e in stdout.readlines()]
        if(len(self.data_list) == 0):
                self.data_dir = StringVar(value="Empty")
        else:   
            self.data_dir = StringVar(value=self.data_list[0])
        self.data_dir_option_menu = ttk.OptionMenu(self, self.data_dir, self.data_dir.get(), *self.data_list)
        self.button_update_list = ttk.Button(self, text="Update", command=self._update_pred_list)

        # or send the dataset to server
        self.get_data_label = ttk.Label(self, text="Select local folder to download into:")
        self.get_data_folder = FileDialog(self, mode='folder', textEntry="data/pred")
        self.get_data_button = ttk.Button(self,width=29,style="train_button.TLabel", text="Get data", command=self.get_data)

        self.input_folder_label.grid(column=0, row=0, columnspan=2, sticky=(W,E))
        self.data_dir_option_menu.grid(column=0, row=1, sticky=(W,E))
        self.button_update_list.grid(column=1, row=1,padx=5, sticky=(W,E))
        self.get_data_label.grid(column=0, row=2, columnspan=2, sticky=(W,E))
        self.get_data_folder.grid(column=0, row=3, columnspan=2, sticky=(W,E))
        self.get_data_button.grid(column=0, row=4, columnspan=2, pady=5,ipady=4, )

        self.columnconfigure(0, weight=10)
        self.columnconfigure(1, weight=1)
        for i in range(5):
            self.rowconfigure(i, weight=1)
    
    def get_data(self):
        # download dataset from the remote server to the local server
        
        # connect to remote
        ftp = REMOTE.open_sftp()

        # remote directory
        remotedir = "{}/data/pred/{}".format(MAIN_DIR, self.data_dir.get())

        # create local dir if it does not exist already
        localdir = os.path.join(self.get_data_folder.get(), self.data_dir.get())
        if not os.path.exists(localdir):
            os.makedirs(localdir, exist_ok=True)
        
        # copy files from remote to local
        ftp_get_folder(ftp, remotedir, localdir)
        popupmsg("Data sent to local !")
    def _update_pred_list(self):
        _,stdout,_ = REMOTE.exec_command('ls {}/data/pred'.format(MAIN_DIR))
        self.data_list = [e.replace('\n','') for e in stdout.readlines()]
        self.data_dir_option_menu.set_menu(self.data_list[0], *self.data_list)
        popupmsg("Prediction list updated !")

class PredictTab(ttk.Frame):
    def __init__(self, *arg, **kw):
        super(PredictTab, self).__init__(*arg, **kw)
        self.prediction_messages = ttk.Label(self, text="")
        self.use_omero_state = IntVar(value=0) 
        self.send_to_omero_state = IntVar(value=0) 
        # if platform=='linux' or REMOTE: # local Omero for linux only
        self.use_omero = ttk.Checkbutton(self, text="Use omero input directory", command=self.display_omero, variable=self.use_omero_state)
        self.input_dir = InputDirectory(self, text="Input directory", padding=[10,10,10,10])
        self.model_selection = ModelSelection(self, text="Model selection", padding=[10,10,10,10])
        self.send_to_omero = ttk.Checkbutton(self, text="Send Predictions to omero ", command=self.display_send_to_omero, variable=self.send_to_omero_state)
        if not REMOTE: self.output_dir = OutputDirectory(self, text="Output directory", padding=[10,10,10,10])
        self.button = ttk.Button(self, width=29,style="train_button.TLabel", text="Start", command=self.predict)
        if REMOTE: self.download_prediction = DownloadPrediction(self, text="Download predictions to local", padding=[10,10,10,10])

        # if platform=='linux' or REMOTE: # local Omero for linux only
        self.use_omero.grid(column=0,row=0,sticky=(W,E), pady=6)
        self.input_dir.grid(column=0,row=1,sticky=(W,E), pady=6)
        self.model_selection.grid(column=0,row=3,sticky=(W,E), pady=6)
        
        if not REMOTE: 
            self.output_dir.grid(column=0,row=5,sticky=(W,E), pady=6)
            self.send_to_omero.grid(column=0,row=4,sticky=(W,E), pady=6)

        self.button.grid(column=0,row=6,ipady=4, pady=4,padx=10,sticky=(S,N))
        if REMOTE: 
            self.download_prediction.grid(column=0, row=8, sticky=(W,E), pady=6)
            self.send_to_omero.grid(column=0,row=7,sticky=(W,E), pady=6)
    
        self.columnconfigure(0, weight=1)
        for i in range(7):
            self.rowconfigure(i, weight=1)
    
    def predict(self):
        # if use Omero then use Omero prediction
        if self.use_omero_state.get():
            obj="Dataset"+":"+self.omero_dataset.id.get()
         
            if REMOTE:
                
                # TODO: below, still OS dependant 
                _, stdout, stderr = REMOTE.exec_command("source {}/bin/activate; cd {}; python -m biom3d.omero_pred --obj {} --log {} --username {} --password {} --hostname {} ".format(VENV,
                    MAIN_DIR,
                    obj,
                    MAIN_DIR+'/logs/'+self.model_selection.logs_dir.get(), 
                    self.omero_connection.username.get(),
                    self.omero_connection.password.get(),
                    self.omero_connection.hostname.get()
                    ))
                while True: 
                    line = stdout.readline()
                    if not line:
                        break
                    if line:
                        print(line, end="")
                while True: # print error messages if needed
                    line = stderr.readline()
                    if not line:
                        break
                    if line:
                        print(line, end="")

                self.download_prediction._update_pred_list()
            else:
                target = "data/to_pred"
                if not os.path.isdir(target):
                    os.makedirs(target, exist_ok=True)
                print("Downloading Omero dataset into", target)
                p=biom3d.omero_pred.run(
                    obj=obj,
                    target=target,
                    log=self.model_selection.logs_dir.get(), 
                    dir_out=self.output_dir.data_dir.get(),
                    user=self.omero_connection.username.get(),
                    pwd=self.omero_connection.password.get(),
                    host=self.omero_connection.hostname.get()
                )           
                if self.send_to_omero_state.get():
                    biom3d.omero_uploader.run(username=self.send_to_omero_connection.username.get(),
                    password=self.send_to_omero_connection.password.get(),
                    hostname=self.send_to_omero_connection.hostname.get(),
                    project=int(self.send_to_omero_connection.upload_project_entry.get()),
                    dataset_name=self.send_to_omero_connection.dataset_name_entry.get(),
                    path=p)
        else: # if not use Omero
            if REMOTE:
                _, stdout, stderr = REMOTE.exec_command("source {}/bin/activate; cd {}; python -m biom3d.pred --log {} --dir_in {} --dir_out {}".format(VENV,
                    MAIN_DIR,
                    'logs/'+self.model_selection.logs_dir.get(), 
                    'data/to_pred/'+self.input_dir.data_dir.get(),
                    'data/pred/'+self.input_dir.data_dir.get(), # the default prediction output folder
                    ))
                while True: 
                    line = stdout.readline()
                    if not line:
                        break
                    if line:
                        print(line, end="")
                while True: # print error messages if needed
                    line = stderr.readline()
                    if not line:
                        break
                    if line:
                        print(line, end="")
                
                self.download_prediction._update_pred_list()
            else: 
                if self.send_to_omero_state.get():
                    target= self.send_to_omero_connection.prediction_folder.get()
                else :
                    target = self.output_dir.data_dir.get()
                self.prediction_messages.grid(column=0, row=6, columnspan=2, sticky=(W,E))
                self.prediction_messages.config(text="Prediction is running ...!")
                p = pred(
                    log=self.model_selection.logs_dir.get(),
                    dir_in=self.input_dir.data_dir.get(),
                    dir_out=target)
                self.prediction_messages.config(text="Prediction is Done !")
                if self.send_to_omero_state.get():
                    biom3d.omero_uploader.run(username=self.send_to_omero_connection.username.get(),
                    password=self.send_to_omero_connection.password.get(),
                    hostname=self.send_to_omero_connection.hostname.get(),
                    project=int(self.send_to_omero_connection.upload_project_entry.get()),
                    dataset_name=self.send_to_omero_connection.dataset_name_entry.get(),
                    path=p)
                popupmsg("Prediction done !")

    def display_omero(self):
        if self.use_omero_state.get():
            # hide the standard input dir and replace it by the Omero dir
            # hide
            self.input_dir.grid_remove()

            # place the new ones
            self.omero_connection = Connect2Omero(self, text="Connection to Omero server", padding=[10,10,10,10])
            self.omero_dataset = OmeroDataset(self, text="Selection of Omero dataset", padding=[10,10,10,10])

            self.omero_connection.grid(column=0,row=1,sticky=(W,E), pady=6)
            self.omero_dataset.grid(column=0,row=2,sticky=(W,E), pady=6)

        else:
            # hide omero 
            self.omero_connection.grid_remove()
            self.omero_dataset.grid_remove()

            # reset the input dir
            self.input_dir.grid(column=0,row=1,sticky=(W,E))
       
    def display_send_to_omero(self):
         if self.send_to_omero_state.get():
             # place the new ones
            self.send_to_omero_connection = OmeroUpload(self, text="Connection to Omero server", padding=[10,10,10,10])
            self.send_to_omero_connection.grid(column=0,row=9,sticky=(W,E), pady=6)
            
            if REMOTE :
                self.download_prediction.grid_remove()
                self.send_to_omero_connection.grid(column=0,row=8,sticky=(W,E), pady=6)
                
            else :
                self.output_dir.grid_remove()     
                self.send_to_omero_connection.grid(column=0,row=5,sticky=(W,E), pady=6)

         else:
            # hide omero 
            self.send_to_omero_connection.grid_remove()
            if REMOTE : self.download_prediction.grid(column=0, row=8, sticky=(W,E), pady=6)
            else: self.output_dir.grid(column=0,row=5,sticky=(W,E), pady=6)
          
#----------------------------------------------------------------------------
# Main loop

class Connect2Remote(ttk.LabelFrame):
    """
    Class to connect to remote server. use paramiko package
    """
    def __init__(self, *arg, **kw):
        super(Connect2Remote, self).__init__(*arg, **kw)

        # widgets definitions
        self.hostname_label = ttk.Label(self, text='Server address:')
        self.hostname = StringVar(value="")
        self.hostname_entry = ttk.Entry(self, textvariable=self.hostname)

        self.username_label = ttk.Label(self, text='User name:')
        self.username = StringVar(value="biome")
        self.username_entry = ttk.Entry(self, textvariable=self.username)

        self.password_label = ttk.Label(self, text='Password:')
        self.password = StringVar(value="")
        self.password_entry = ttk.Entry(self, textvariable=self.password, show='*')
        
        self.main_dir_label = ttk.Label(self, text='Folder of Biom3d repository on remote server:')
        self.main_dir = StringVar(value="/home/biome/biom3d")
        self.main_dir_entry = ttk.Entry(self, textvariable=self.main_dir)

        self.venv_label = ttk.Label(self, text='(Optional) Name of the virtual environement on remote server:')
        self.venv_name = StringVar(value="")
        self.venv_entry = ttk.Entry(self, textvariable=self.venv_name)
        
        self.use_proxy_state = IntVar() 
        self.use_proxy = ttk.Checkbutton(self, text="Use proxy server for ssh connexion", command=self.display_proxy, variable=self.use_proxy_state)
        
        # self.use_proxy.state(['!alternate'])

        # place widgets
        self.hostname_label.grid(column=0, row=0, sticky=(W,E))
        self.hostname_entry.grid(column=1, row=0, sticky=(W,E))

        self.username_label.grid(column=0, row=1, sticky=(W,E))
        self.username_entry.grid(column=1, row=1, sticky=(W,E))

        self.password_label.grid(column=0, row=2, sticky=(W,E))
        self.password_entry.grid(column=1, row=2, sticky=(W,E))

        self.main_dir_label.grid(column=0, row=3, sticky=(W,E))
        self.main_dir_entry.grid(column=1, row=3, sticky=(W,E))

        self.venv_label.grid(column=0, row=4, sticky=(W,E))
        self.venv_entry.grid(column=1, row=4, sticky=(W,E))
        
        self.use_proxy.grid(column=0, columnspan=2, row=5, sticky=(W))

        # grid config
        self.columnconfigure(0, weight=1)
        self.columnconfigure(1, weight=5)
        for i in range(5):
            self.rowconfigure(i, weight=1)
    
    def display_proxy(self):
        """
        print the proxy configuration widgets
        """
        if self.use_proxy_state.get(): # place widgets
            self.proxy_hostname_label = ttk.Label(self, text='Proxy server address:')
            self.proxy_hostname = StringVar(value="")
            self.proxy_hostname_entry = ttk.Entry(self, textvariable=self.proxy_hostname)

            self.proxy_username_label = ttk.Label(self, text='Proxy user name:')
            self.proxy_username = StringVar(value="")
            self.proxy_username_entry = ttk.Entry(self, textvariable=self.proxy_username)

            self.proxy_password_label = ttk.Label(self, text='Proxy password:')
            self.proxy_password = StringVar(value="")
            self.proxy_password_entry = ttk.Entry(self, textvariable=self.proxy_password, show='*')


            self.proxy_hostname_label.grid(column=0, row=5, sticky=(W,E))
            self.proxy_hostname_entry.grid(column=1, row=5, sticky=(W,E))

            self.proxy_username_label.grid(column=0, row=6, sticky=(W,E))
            self.proxy_username_entry.grid(column=1, row=6, sticky=(W,E))

            self.proxy_password_label.grid(column=0, row=7, sticky=(W,E))
            self.proxy_password_entry.grid(column=1, row=7, sticky=(W,E))

            for i in range(5,8):
                self.rowconfigure(i, weight=1)
        else: # remove the widget
            self.proxy_hostname_label.grid_remove()
            self.proxy_hostname_entry.grid_remove()

            self.proxy_username_label.grid_remove()
            self.proxy_username_entry.grid_remove()

            self.proxy_password_label.grid_remove()
            self.proxy_password_entry.grid_remove()



class Root(Tk):
    def __init__(self):
        # Stage 0 (root)
        super(Root, self).__init__()

        # title
        self.title("Biom3d")

        # windows dimension and positioning
        window_width = 725
        window_height = 785

        ## get the screen dimension
        global screen_width
        screen_width = self.winfo_screenwidth()
        screen_height = self.winfo_screenheight()

        ## find the center point
        center_x = int(screen_width/2 - window_width / 2)
        center_y = int(screen_height/2 - window_height / 2)

        ## set the position of the window to the center of the screen
        self.geometry(f'{window_width}x{window_height}+{center_x}+{center_y}')

        self.minsize(360,360)
        # self.iconbitmap("biom3d/microscope.png")
        self.config(background='#D00000')

        # Initiate styles
        init_styles()

        # background

        self.background = ttk.Frame(self, padding=PADDING, style='red.TFrame')
        self.background.grid(column=0, row=0, sticky=(N, W, E, S))
        self.columnconfigure(0, weight=1)
        self.rowconfigure(0, weight=1)
        # Stage 1.1 (root --> local of server)

        self.local_or_remote = ttk.Frame(self.background, padding=[20,20,20,20])
        self.local_or_remote.pack(expand=YES, fill='x', padx=20, pady=20)

        ## Stage 2 (local_or_remote --> frame)

    
        style = ttk.Style()
        style.configure("BW.TLabel",background = '#CD5C5C', foreground = 'white', font=('Helvetica', 9), width = 18, borderwidth=3, focusthickness=7, relief='raised', focuscolor='none', anchor='c', height= 15)
        self.title_label = ttk.Label(self.local_or_remote, text="Biom3d", font=("Montserrat", 18))
        self.welcome_message = ttk.Label(self.local_or_remote, text="Welcome!\n\nBiom3d is an easy-to-use tool to train and use deep learning models for segmenting three dimensional images. You can either start locally, if your computer has a good graphic card (NVIDIA Geforce RTX 1080 or higher) or connect remotelly on a computer with such a graphic card.\n\nIf you need help, check our GitHub repository here: https://github.com/GuillaumeMougeot/biom3d", anchor="w", justify=LEFT, wraplength=640)

        self.start_locally = ttk.Button(self.local_or_remote, text="Start locally", style='BW.TLabel', command=lambda: self.main(remote=False))

        self.start_remotelly_frame = Connect2Remote(self.local_or_remote, text="Connect to remote server", padding=[10,10,10,10])
        self.start_remotelly_button = ttk.Button(self.local_or_remote, text='Start remotelly',style='BW.TLabel', command=lambda: self.main(remote=True))

        self.title_label.grid(column=0, row=0, sticky=W)
        self.welcome_message.grid(column=0, row=1, sticky=(W,E), pady=12)
        
        modulename='biom3d'
        if modulename in sys.modules :
            self.start_locally.grid(column=0, row=2, ipady=4, pady=12)

        self.start_remotelly_frame.grid(column=0, row=3, sticky=(W,E), pady=12)
        self.start_remotelly_button.grid(column=0, row=4, ipady=4, pady=5)

        # grid config
        self.local_or_remote.columnconfigure(0, weight=1)
        for i in range(5):
            self.local_or_remote.rowconfigure(i, weight=1)

        # setup client for remote access
        self.client = None
    
    def main(self, remote=False):

        # remote access connections
        if remote:
            global REMOTE
            global MAIN_DIR

            print('Connecting to server...')
            

            # connection
            # if use proxy server then connect to proxy first
            if self.start_remotelly_frame.use_proxy_state.get():
                proxy_server = paramiko.SSHClient()
                proxy_server.set_missing_host_key_policy(paramiko.AutoAddPolicy())
                proxy_server.connect(
                    hostname=self.start_remotelly_frame.proxy_hostname.get(),
                    username=self.start_remotelly_frame.proxy_username.get(),
                    password=self.start_remotelly_frame.proxy_password.get())
                io_tupple = proxy_server.exec_command('nc {} 22'.format(self.start_remotelly_frame.hostname.get()))

                proxy = ParaProxy(*io_tupple)


                REMOTE=paramiko.SSHClient()
                REMOTE.set_missing_host_key_policy(paramiko.AutoAddPolicy())
                REMOTE.connect(
                    hostname=self.start_remotelly_frame.hostname.get(),
                    username=self.start_remotelly_frame.username.get(),
                    password=self.start_remotelly_frame.password.get(),
                    sock=proxy) # the socket parameter is the proxy server

            else: 
                REMOTE=paramiko.SSHClient()
                REMOTE.set_missing_host_key_policy(paramiko.AutoAddPolicy())
                REMOTE.connect(
                    hostname=self.start_remotelly_frame.hostname.get(),
                    username=self.start_remotelly_frame.username.get(),
                    password=self.start_remotelly_frame.password.get())

            MAIN_DIR = self.start_remotelly_frame.main_dir.get()
            
            # Specify path
            path1 = self.start_remotelly_frame.venv_entry.get()
            path = "'"+path1+"'"
            
            # Check whether the specified
            # path exists or not
            _,stdout,stderr = REMOTE.exec_command('python -c "from pathlib import Path; obj = Path({}) ;print(obj.exists()) "  '.format(path)) 
            
            while True: 
                    line = stdout.readline()
                    if not line:
                        break
                    if line:
                        print(line, end="")
            while True: # print error messages if needed
                line = stderr.readline()
                if not line:
                    break
                if line:
                    print(line, end="")
            # path_to_venv = path1.split("/")  
            global VENV 
            # VENV = path_to_venv[-1]
            VENV = path
            print("virtual environment name: ",VENV)
            
        modulename='biom3d'
        if modulename not in sys.modules and not REMOTE :
            popupmsg(" you can't access local interface in international area please contact the national space agency")
        else :  
            # Stage 1.2 (root -> root_frame)
            self.root_frame = ttk.Frame(self, padding=PADDING, style='red.TFrame')
            self.root_frame.grid(column=0, row=0, sticky=(N, W, E, S))
            self.columnconfigure(0, weight=1)
            self.rowconfigure(0, weight=1)

            # Stage 2.1  (root_frame -> notebook)
            self.tab_parent = ttk.Notebook(self.root_frame, style='red.TNotebook')
            self.tab_parent.pack(expand=YES, fill='both', padx=6, pady=6)

            # Stage 3 (notebook -> preprocess - train - predict - omero)
            
            self.train_tab = ttk.Frame(self.tab_parent, padding=PADDING)
            self.predict_tab = ttk.Frame(self.tab_parent, padding=PADDING)
            
            self.tab_parent.add(self.train_tab, text="Preprocess & Train")
            self.tab_parent.add(self.predict_tab, text="Predict")
     
            # Stage 4 (predict_tab -> predict_tab_frame)
            self.predict_tab_frame = PredictTab(self.predict_tab)
            self.predict_tab_frame.grid(column=0, row=0, sticky=(N,W,E), pady=24, padx=12)
            self.predict_tab.columnconfigure(0, weight=1)
            self.predict_tab.rowconfigure(0, weight=1)

            # Stage 4 (train_tab -> train_tab_frame)
            self.train_tab_frame = TrainTab(master=self.train_tab)
            self.train_tab_frame.grid(column=0, row=0, sticky=(N,W,E), pady=24, padx=12)
            self.train_tab.columnconfigure(0, weight=1)
            self.train_tab.rowconfigure(0, weight=1)
            
            #Home button
            
            self.home_button_train=ttk.Button(self.train_tab,text="Home",command=self.refresh) #TODO : refresh doesnt work properly !
            self.home_button_pred=ttk.Button(self.predict_tab,text="Home",command=self.refresh)
            #self.home_button_train.grid(column=0, row=0, sticky=(S,W)) 
            #self.home_button_pred.grid(column=0, row=0, sticky=(S,W))
    def refresh(self):
            self.destroy()
            self.__init__()
            
            
if __name__=='__main__':
    
    root = Root()

    try: # avoid blury UI on Windows
        if platform=='win32':
            from ctypes import windll
            windll.shcore.SetProcessDpiAwareness(1)
    finally:
        root.mainloop()

    <|MERGE_RESOLUTION|>--- conflicted
+++ resolved
@@ -899,11 +899,7 @@
                     plt.title('Learning Curves')
                     plt.grid(True)
                     plt.legend()
-<<<<<<< HEAD
                    #plt.pause(0.1)  # Pause for a short duration to allow for updating               
-=======
-                    #plt.pause(0.1)  # Pause for a short duration to allow for updating               
->>>>>>> 290c2591
                     plt.savefig('Learning_curves_plot.png')
                     
                 # CSV file path
@@ -965,7 +961,7 @@
             #worker3.join()
             #get_logs()
             #plot()
-            
+
             
             
         else:  
